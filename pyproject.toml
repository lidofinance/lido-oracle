[tool.poetry]
name = "lido-oracle"
version = "7.0.0-beta.0"
description = "Oracle daemon for Lido decentralized staking service. Collects and reports consensus layer states (the number of visible validators and their summarized balances) to the Lido dApp contracts running on execution layer."
authors = [
    "Dmitry Chernukhin",
    "Dmitry Suldin",
    "George Avsetsin",
    "Kirill Varlamov",
    "Raman Siamionau",
    "Roman Kolpakov",
    "Sergey Ivanenko",
    "Sergey Khomutinin",
    "Smelov Vladimir",
    "Vladimir Gorkavenko",
]
license = "GPL 3.0"

[tool.poetry.dependencies]
python = "^3.12"
prometheus-client = "^0.21.1"
timeout-decorator = "^0.5.0"
pytest = "^7.2.1"
pytest-xdist = "^3.2.1"
more-itertools = "^10.1.0"
web3 = "^7.8.0"
web3-multi-provider = { version = "^2.2.1", extras = ["metrics"] }
json-stream = "^2.3.2"
<<<<<<< HEAD
oz-merkle-tree = { git = "https://github.com/lidofinance/oz-merkle-tree" }
py-multiformats-cid = "^0.4.4"
flask = "^3.0.0"
waitress = "^3.0.2"
=======
oz-merkle-tree = { git = "https://github.com/lidofinance/oz-merkle-tree", rev = "f4ad6e006b8daf05ce2ce255e123eb9f923d8ef8" }
multiformats = "^0.3.1"
protobuf="^6.31.1"
dag-cbor="^0.3.3"
>>>>>>> 54603873

[tool.poetry.group.dev.dependencies]
base58 = "^2.1.1"
ipfshttpclient = "^0.7.0"
pydantic = "^2.4.0"
pytest-cov = "^4.0.0"
polyfactory = "^2.19.0"
# {{{ stubs for mypy
types-requests = "^2.28.11.15"
types-setuptools = "^67.6.0.0"
types-urllib3 = "^1.26.25.8"
types-protobuf = "^6.30.2"
# }}}
hypothesis = "^6.68.2"
black = "^24.8"
pylint = "^3.2.3"
mypy = "^1.10.0"
responses = "^0.25.7"
eth-tester = "^0.12.1b1"
pre-commit = "3.8"
ipython = "^9.0"
isort = "^6.0.1"
conventional-pre-commit = "^4.0.0"

[build-system]
requires = ["poetry-core>=1.0.0"]
build-backend = "poetry.core.masonry.api"

[tool.pytest.ini_options]
markers = [
    "unit: tests with using mocks and don't make external requests",
    "integration: tests with using providers",
    "e2e: complex tests with using providers and real Ethereum network",
    "fork: tests with using forked Ethereum network",
    "mainnet: tests that depends on mainnet",
    "testnet: tests that depends on testnet",
]
addopts = "-s -vv --strict-markers"

[tool.coverage.run]
branch = true

[tool.pylint.master]
ignore-patterns = ".*_pb2\\.py"
generated-members = "unixfs_pb2.Data,merkledag_pb2.PBNode"

[tool.pylint.format]
max-line-length = "120"
min-similarity-lines = 6

[tool.pylint."messages control"]
disable = [
    # Disabled by default
    "raw-checker-failed",
    "bad-inline-option",
    "locally-disabled",
    "file-ignored",
    "suppressed-message",
    "useless-suppression",
    "deprecated-pragma",
    "use-symbolic-message-instead",
    # Disabled by us
    "missing-module-docstring",
    "missing-class-docstring",
    "missing-function-docstring",
    "too-few-public-methods",
    "invalid-name",
    "unused-argument",
    "wrong-import-order",
    "ungrouped-imports",
    "line-too-long",
    "too-many-instance-attributes",
    "too-many-arguments",
    "too-many-locals",
    "unspecified-encoding",
    "bare-except",
    "fixme",
    "cell-var-from-loop",
    "invalid-envvar-default",
    "global-statement",
    "redefined-outer-name",
    "too-many-positional-arguments",
]

[tool.mypy]
python_version = "3.12"
strict_equality = true
mypy_path = "stubs"
disable_error_code = "valid-type,name-defined"

[[tool.mypy.overrides]]
module = "src.web3py.contract_tweak"
ignore_errors = true  # skipped because of extensive copy-paste from the upstream

[tool.black]
line-length = 120
skip-string-normalization = true
include = '\.pyi?$'
exclude = '''
/(
    \.git
  | \.hg
  | \.mypy_cache
  | \.tox
  | \.venv
  | _build
  | buck-out
  | build
  | dist
)/
'''

[tool.ruff]
line-length = 120

[tool.ruff.format]
quote-style = "preserve"

[tool.isort]
profile = "black"
combine_as_imports = true<|MERGE_RESOLUTION|>--- conflicted
+++ resolved
@@ -26,17 +26,12 @@
 web3 = "^7.8.0"
 web3-multi-provider = { version = "^2.2.1", extras = ["metrics"] }
 json-stream = "^2.3.2"
-<<<<<<< HEAD
-oz-merkle-tree = { git = "https://github.com/lidofinance/oz-merkle-tree" }
-py-multiformats-cid = "^0.4.4"
-flask = "^3.0.0"
-waitress = "^3.0.2"
-=======
 oz-merkle-tree = { git = "https://github.com/lidofinance/oz-merkle-tree", rev = "f4ad6e006b8daf05ce2ce255e123eb9f923d8ef8" }
 multiformats = "^0.3.1"
 protobuf="^6.31.1"
 dag-cbor="^0.3.3"
->>>>>>> 54603873
+flask = "^3.0.0"
+waitress = "^3.0.2"
 
 [tool.poetry.group.dev.dependencies]
 base58 = "^2.1.1"
