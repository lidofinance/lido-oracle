[tool.poetry]
name = "lido-oracle"
<<<<<<< HEAD
version = "5.0.0"
=======
version = "5.1.0"
>>>>>>> ef3e9523
description = "Oracle daemon for Lido decentralized staking service. Collects and reports Ethereum 2.0 beacon chain states (the number of visible validators and their summarized balances) to the Lido dApp contract running on Ethereum 1.0 side."
authors = [
    "Dmitry Chernukhin",
    "Dmitry Suldin",
    "George Avsetsin",
    "Kirill Varlamov",
    "Raman Siamionau",
    "Roman Kolpakov",
    "Sergey Ivanenko",
    "Sergey Khomutinin",
    "Smelov Vladimir",
    "Vladimir Gorkavenko",
]
license = "GPL 3.0"

[tool.poetry.dependencies]
python = "^3.12"
prometheus-client = "^0.16.0"
timeout-decorator = "^0.5.0"
pytest = "^7.2.1"
pytest-xdist = "^3.2.1"
more-itertools = "^10.1.0"
web3 = "^7.8.0"
web3-multi-provider = "^2.0.0"
json-stream = "^2.3.2"
oz-merkle-tree = {git = "https://github.com/lidofinance/oz-merkle-tree"}
py-multiformats-cid = "^0.4.4"
conventional-pre-commit = "^4.0.0"

[tool.poetry.group.dev.dependencies]
base58 = "^2.1.1"
ipfshttpclient = "^0.7.0"
pydantic = "^2.4.0"
pytest-cov = "^4.0.0"
polyfactory = "^2.19.0"
# {{{ stubs for mypy
types-requests = "^2.28.11.15"
types-setuptools = "^67.6.0.0"
types-urllib3 = "^1.26.25.8"
# }}}
hypothesis = "^6.68.2"
black = "^24.8"
pylint = "^3.2.3"
mypy = "^1.10.0"
responses="^0.25.7"
pre-commit = "3.8"

[build-system]
requires = ["poetry-core>=1.0.0"]
build-backend = "poetry.core.masonry.api"

[tool.pytest.ini_options]
markers = [
    "unit: tests with using mocks and don't make external requests",
    "integration: tests with using providers",
    "possible_integration: tests with using providers, but can be run using mocks",
    "e2e: complex tests with using providers and real Ethereum network",
    "fork: tests with using forked Ethereum network",
    "mainnet: tests that depends on mainnet"
]
addopts = "-s -vv"

[tool.coverage.run]
branch = true

[tool.pylint.format]
max-line-length = "120"
min-similarity-lines=6

[tool.pylint."messages control"]
disable = [
    # Disabled by default
    "raw-checker-failed",
    "bad-inline-option",
    "locally-disabled",
    "file-ignored",
    "suppressed-message",
    "useless-suppression",
    "deprecated-pragma",
    "use-symbolic-message-instead",
    # Disabled by us
    "missing-module-docstring",
    "missing-class-docstring",
    "missing-function-docstring",
    "too-few-public-methods",
    "invalid-name",
    "unused-argument",
    "wrong-import-order",
    "ungrouped-imports",
    "line-too-long",
    "too-many-instance-attributes",
    "too-many-arguments",
    "too-many-locals",
    "unspecified-encoding",
    "bare-except",
    "fixme",
    "cell-var-from-loop",
    "invalid-envvar-default",
    "global-statement",
    "redefined-outer-name",
    "too-many-positional-arguments",
]

[tool.mypy]
python_version = "3.12"
strict_equality = true
mypy_path = "stubs"
disable_error_code = "valid-type,name-defined"

[[tool.mypy.overrides]]
module = "src.web3py.contract_tweak"
ignore_errors = true  # skipped because of extensive copy-paste from the upstream

[tool.black]
line-length = 120
skip-string-normalization = true
include = '\.pyi?$'
exclude = '''
/(
    \.git
  | \.hg
  | \.mypy_cache
  | \.tox
  | \.venv
  | _build
  | buck-out
  | build
  | dist
)/
'''

[tool.ruff]
line-length = 120

[tool.ruff.format]
quote-style = "preserve"<|MERGE_RESOLUTION|>--- conflicted
+++ resolved
@@ -1,10 +1,6 @@
 [tool.poetry]
 name = "lido-oracle"
-<<<<<<< HEAD
-version = "5.0.0"
-=======
 version = "5.1.0"
->>>>>>> ef3e9523
 description = "Oracle daemon for Lido decentralized staking service. Collects and reports Ethereum 2.0 beacon chain states (the number of visible validators and their summarized balances) to the Lido dApp contract running on Ethereum 1.0 side."
 authors = [
     "Dmitry Chernukhin",
