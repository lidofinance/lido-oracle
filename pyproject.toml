--- conflicted
+++ resolved
@@ -28,12 +28,6 @@
 json-stream = "^2.3.2"
 oz-merkle-tree = { git = "https://github.com/lidofinance/oz-merkle-tree" }
 py-multiformats-cid = "^0.4.4"
-<<<<<<< HEAD
-conventional-pre-commit = "^4.0.0"
-ssz = "^0.5.2"
-py-ecc = "^8.0.0"
-=======
->>>>>>> 126c5492
 
 [tool.poetry.group.dev.dependencies]
 base58 = "^2.1.1"
