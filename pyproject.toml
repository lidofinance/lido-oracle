--- conflicted
+++ resolved
@@ -1,12 +1,7 @@
 [tool.poetry]
 name = "lido-oracle"
-<<<<<<< HEAD
 version = "7.0.0-beta.0"
 description = "Oracle daemon for Lido decentralized staking service. Collects and reports consensus layer states (the number of visible validators and their summarized balances) to the Lido dApp contracts running on execution layer."
-=======
-version = "5.4.2"
-description = "Oracle daemon for Lido decentralized staking service. Collects and reports Ethereum 2.0 beacon chain states (the number of visible validators and their summarized balances) to the Lido dApp contract running on Ethereum 1.0 side."
->>>>>>> 81670d06
 authors = [
     "Dmitry Chernukhin",
     "Dmitry Suldin",
@@ -23,7 +18,7 @@
 
 [tool.poetry.dependencies]
 python = "^3.12"
-prometheus-client = "0.21.1"
+prometheus-client = "^0.21.1"
 timeout-decorator = "^0.5.0"
 pytest = "^7.2.1"
 pytest-xdist = "^3.2.1"
