--- conflicted
+++ resolved
@@ -171,8 +171,6 @@
 @METRIC_TOTAL_SUPPLY.time()
 def process_get_total_supply():
     return get_total_supply(registry)
-
-
 
 
 def build_report_beacon_tx(epoch, balance, validators):  # hash tx
@@ -220,7 +218,6 @@
     logger.info(f'start prometheus metrics server on the port: {prometheus_metrics_port}')
     start_http_server(prometheus_metrics_port)
 
-<<<<<<< HEAD
     logging.info('Starting the main loop')
     while True:
         # Get previously reported data
@@ -236,58 +233,65 @@
             logging.info(f'Previous validator metrics: beaconValidators:{prev_metrics.beaconValidators}')
             logging.info(f'Timestamp of previous report: {datetime.datetime.fromtimestamp(prev_metrics.timestamp)} or {prev_metrics.timestamp}')
 
+        # Get minimal metrics that are available without polling
         current_metrics = get_current_metrics(w3, beacon, pool, oracle, registry, beacon_spec)
         metrics_exporter_state.set_current_pool_metrics(current_metrics)
-        warnings = compare_pool_metrics(prev_metrics, current_metrics)
         if current_metrics.epoch <= prev_metrics.epoch:
             logging.info(f'Currently reportable epoch {current_metrics.epoch} has already been reported. Skipping it.')
+            if not run_as_daemon:
+                logging.info('We are in single-iteration mode, so exiting. Set DAEMON=1 env to run in the loop.')
+                break
+
+        # Get full metrics using polling (get keys from reggistry, get balances from beacon)
+        current_metrics = get_current_metrics(w3, beacon, pool, oracle, registry, beacon_spec, partial_metrics=current_metrics)
+        warnings = compare_pool_metrics(prev_metrics, current_metrics)
+
+        logging.info(f'Tx call data: oracle.reportBeacon({current_metrics.epoch}, {current_metrics.beaconBalance}, {current_metrics.beaconValidators})')
+        if not dry_run:
+            try:
+                metrics_exporter_state.reportableFrame.set(True)
+                tx = build_report_beacon_tx(current_metrics.epoch, current_metrics.beaconBalance, current_metrics.beaconValidators)
+                # Create the tx and execute it locally to check validity
+                w3.eth.call(tx)
+                logging.info('Calling tx locally succeeded.')
+                if run_as_daemon:
+                    if warnings:
+                        if force:
+                            sign_and_send_tx(tx)
+                        else:
+                            logging.warning('Cannot report suspicious data in DAEMON mode for safety reasons.')
+                            logging.warning('You can submit it interactively (with DAEMON=0) and interactive [y/n] prompt.')
+                            logging.warning("In DAEMON mode it's possible with enforcement flag (FORCE=1). Never use it in production.")
+                    else:
+                        sign_and_send_tx(tx)
+                else:
+                    print(f'Tx data: {tx.__repr__()}')
+                    if prompt('Should we send this TX? [y/n]: ', ''):
+                        sign_and_send_tx(tx)
+
+            except SolidityError as sl:
+                str_sl = str(sl)
+                if "EPOCH_IS_TOO_OLD" in str_sl:
+                    logging.info('Calling tx locally reverted "EPOCH_IS_TOO_OLD"')
+                elif "ALREADY_SUBMITTED" in str_sl:
+                    logging.info('Calling tx locally reverted "ALREADY_SUBMITTED"')
+                elif "EPOCH_HAS_NOT_YET_BEGUN" in str_sl:
+                    logging.info('Calling tx locally reverted "EPOCH_HAS_NOT_YET_BEGUN"')
+                elif "MEMBER_NOT_FOUND" in str_sl:
+                    logging.warning('Calling tx locally reverted "MEMBER_NOT_FOUND". Maybe you are using the address that is not in the members list?')
+                elif "REPORTED_MORE_DEPOSITED" in str_sl:
+                    logging.warning('Calling tx locally reverted "REPORTED_MORE_DEPOSITED". Something wrong with calculated balances on the beacon or the validators list')
+                elif "REPORTED_LESS_VALIDATORS" in str_sl:
+                    logging.warning('Calling tx locally reverted "REPORTED_LESS_VALIDATORS". Oracle can\'t report less validators than seen on the Beacon before.')
+                else:
+                    logging.error(f'Calling tx locally failed: {str_sl}')
+
+            except Exception as exc:
+                logging.exception(f'Unexpected exception. {type(exc)}')
+
         else:
-            logging.info(f'Tx call data: oracle.reportBeacon({current_metrics.epoch}, {current_metrics.beaconBalance}, {current_metrics.beaconValidators})')
-            if not dry_run:
-                try:
-                    metrics_exporter_state.reportableFrame.set(True)
-                    tx = build_report_beacon_tx(current_metrics.epoch, current_metrics.beaconBalance, current_metrics.beaconValidators)
-                    # Create the tx and execute it locally to check validity
-                    w3.eth.call(tx)
-                    logging.info('Calling tx locally succeeded.')
-                    if run_as_daemon:
-                        if warnings:
-                            if force:
-                                sign_and_send_tx(tx)
-                            else:
-                                logging.warning('Cannot report suspicious data in DAEMON mode for safety reasons.')
-                                logging.warning('You can submit it interactively (with DAEMON=0) and interactive [y/n] prompt.')
-                                logging.warning("In DAEMON mode it's possible with enforcement flag (FORCE=1). Never use it in production.")
-                        else:
-                            sign_and_send_tx(tx)
-                    else:
-                        print(f'Tx data: {tx.__repr__()}')
-                        if prompt('Should we send this TX? [y/n]: ', ''):
-                            sign_and_send_tx(tx)
-
-                except SolidityError as sl:
-                    str_sl = str(sl)
-                    if "EPOCH_IS_TOO_OLD" in str_sl:
-                        logging.info('Calling tx locally reverted "EPOCH_IS_TOO_OLD"')
-                    elif "ALREADY_SUBMITTED" in str_sl:
-                        logging.info('Calling tx locally reverted "ALREADY_SUBMITTED"')
-                    elif "EPOCH_HAS_NOT_YET_BEGUN" in str_sl:
-                        logging.info('Calling tx locally reverted "EPOCH_HAS_NOT_YET_BEGUN"')
-                    elif "MEMBER_NOT_FOUND" in str_sl:
-                        logging.warning('Calling tx locally reverted "MEMBER_NOT_FOUND". Maybe you are using the address that is not in the members list?')
-                    elif "REPORTED_MORE_DEPOSITED" in str_sl:
-                        logging.warning('Calling tx locally reverted "REPORTED_MORE_DEPOSITED". Something wrong with calculated balances on the beacon or the validators list')
-                    elif "REPORTED_LESS_VALIDATORS" in str_sl:
-                        logging.warning('Calling tx locally reverted "REPORTED_LESS_VALIDATORS". Oracle can\'t report less validators than seen on the Beacon before.')
-                    else:
-                        logging.error(f'Calling tx locally failed: {str_sl}')
-
-                except Exception as exc:
-                    logging.exception(f'Unexpected exception. {type(exc)}')
-
-            else:
-                logging.info('The tx hasn\'t been actually sent to the oracle contract! We are in DRY RUN mode')
-                logging.info('Provide MEMBER_PRIV_KEY to be able to transact')
+            logging.info('The tx hasn\'t been actually sent to the oracle contract! We are in DRY RUN mode')
+            logging.info('Provide MEMBER_PRIV_KEY to be able to transact')
 
         if not run_as_daemon:
             logging.info('We are in single-iteration mode, so exiting. Set DAEMON=1 env to run in the loop.')
@@ -303,78 +307,6 @@
             metrics_exporter_state.reportableFrame.set(False)
             metrics_exporter_state.daemonCountDown.set(countdown)
             metrics_exporter_state.ethV1Blocknumber.set(w3.eth.getBlock('latest')['number'])
-=======
-logging.info('Starting the main loop')
-while True:
-    # Get previously reported data
-    prev_metrics = get_previous_metrics(w3, pool, oracle, beacon_spec, ORACLE_FROM_BLOCK)
-    if prev_metrics:
-        logging.info(f'Previously reported epoch: {prev_metrics.epoch}')
-        logging.info(f'Previously reported beaconBalance: {prev_metrics.beaconBalance} wei or {prev_metrics.beaconBalance/1e18} ETH')
-        logging.info(f'Previously reported bufferedBalance: {prev_metrics.bufferedBalance} wei or {prev_metrics.bufferedBalance/1e18} ETH')
-        logging.info(f'Previous validator metrics: depositedValidators:{prev_metrics.depositedValidators}')
-        logging.info(f'Previous validator metrics: transientValidators:{prev_metrics.getTransientValidators()}')
-        logging.info(f'Previous validator metrics: beaconValidators:{prev_metrics.beaconValidators}')
-        logging.info(f'Timestamp of previous report: {datetime.datetime.fromtimestamp(prev_metrics.timestamp)} or {prev_metrics.timestamp}')
-
-    # Get minimal metrics that are available without polling
-    current_metrics = get_current_metrics(w3, beacon, pool, oracle, registry, beacon_spec)
-    if current_metrics.epoch <= prev_metrics.epoch:
-        logging.info(f'Currently reportable epoch {current_metrics.epoch} has already been reported. Skipping it.')
-        if not run_as_daemon:
-            logging.info('We are in single-iteration mode, so exiting. Set DAEMON=1 env to run in the loop.')
-            break
-    
-    # Get full metrics using polling (get keys from reggistry, get balances from beacon)
-    current_metrics = get_current_metrics(w3, beacon, pool, oracle, registry, beacon_spec, partial_metrics=current_metrics)
-    warnings = compare_pool_metrics(prev_metrics, current_metrics)
-
-    logging.info(f'Tx call data: oracle.reportBeacon({current_metrics.epoch}, {current_metrics.beaconBalance}, {current_metrics.beaconValidators})')
-    if not dry_run:
-        try:
-            tx = build_report_beacon_tx(current_metrics.epoch, current_metrics.beaconBalance, current_metrics.beaconValidators)
-            # Create the tx and execute it locally to check validity
-            w3.eth.call(tx)
-            logging.info('Calling tx locally succeeded.')
-            if run_as_daemon:
-                if warnings:
-                    if force:
-                        sign_and_send_tx(tx)
-                    else:
-                        logging.warning('Cannot report suspicious data in DAEMON mode for safety reasons.')
-                        logging.warning('You can submit it interactively (with DAEMON=0) and interactive [y/n] prompt.')
-                        logging.warning("In DAEMON mode it's possible with enforcement flag (FORCE=1). Never use it in production.")
-                else:
-                    sign_and_send_tx(tx)
-            else:
-                print(f'Tx data: {tx.__repr__()}')
-                if prompt('Should we send this TX? [y/n]: ', ''):
-                    sign_and_send_tx(tx)
-
-        except SolidityError as sl:
-            str_sl = str(sl)
-            if "EPOCH_IS_TOO_OLD" in str_sl:
-                logging.info('Calling tx locally reverted "EPOCH_IS_TOO_OLD"')
-            elif "ALREADY_SUBMITTED" in str_sl:
-                logging.info('Calling tx locally reverted "ALREADY_SUBMITTED"')
-            elif "EPOCH_HAS_NOT_YET_BEGUN" in str_sl:
-                logging.info('Calling tx locally reverted "EPOCH_HAS_NOT_YET_BEGUN"')
-            elif "MEMBER_NOT_FOUND" in str_sl:
-                logging.warning('Calling tx locally reverted "MEMBER_NOT_FOUND". Maybe you are using the address that is not in the members list?')
-            elif "REPORTED_MORE_DEPOSITED" in str_sl:
-                logging.warning('Calling tx locally reverted "REPORTED_MORE_DEPOSITED". Something wrong with calculated balances on the beacon or the validators list')
-            elif "REPORTED_LESS_VALIDATORS" in str_sl:
-                logging.warning('Calling tx locally reverted "REPORTED_LESS_VALIDATORS". Oracle can\'t report less validators than seen on the Beacon before.')
-            else:
-                logging.error(f'Calling tx locally failed: {str_sl}')
-
-        except Exception as exc:
-            logging.exception(f'Unexpected exception. {type(exc)}')
-
-    else:
-        logging.info('The tx hasn\'t been actually sent to the oracle contract! We are in DRY RUN mode')
-        logging.info('Provide MEMBER_PRIV_KEY to be able to transact')
->>>>>>> 0c9d9893
 
 
 if __name__ == '__main__':
