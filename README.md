--- conflicted
+++ resolved
@@ -119,9 +119,7 @@
    and your environment is ready to run the oracle.
 
 ## Run the oracle
-<<<<<<< HEAD
 1. By default, the oracle runs in *dry mode*. It means that it will not send any transactions to the Ethereum network.
-    Therefore, you are able to check that oracle works correctly before running it in production mode.
     To run Oracle in *production mode*, set `MEMBER_PRIV_KEY` or `MEMBER_PRIV_KEY_FILE` environment variable:
     ```
     MEMBER_PRIV_KEY={value}
@@ -131,15 +129,6 @@
     MEMBER_PRIV_KEY_FILE={path}
     ```
     Where `{path}` is a path to the private key of the Oracle member account.
-=======
-
-1. By default, the oracle runs in dry mode. This means it will not send any
-   transactions to the Ethereum network. To run it in production mode, set the `MEMBER_PRIV_KEY` environment variable:
-   ```
-   MEMBER_PRIV_KEY={value}
-   ```
-   Replace `{value}` with the private key of the Oracle member account.
->>>>>>> b03dfe3f
 2. Run the container using the following command:
 
    ```bash
