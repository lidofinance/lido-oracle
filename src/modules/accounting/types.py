from dataclasses import dataclass
from typing import Self, NewType, List

from eth_typing import ChecksumAddress
from hexbytes import HexBytes
from web3.types import Wei

from src.types import (
    SlotNumber,
    Gwei,
    StakingModuleId,
    FinalizationBatches,
    ELVaultBalance,
    WithdrawalVaultBalance,
    OperatorsValidatorCount,
)

BunkerMode = NewType('BunkerMode', bool)
ValidatorsCount = NewType('ValidatorsCount', int)
ValidatorsBalance = NewType('ValidatorsBalance', Gwei)

type Shares = NewType('Shares', int)
type VaultsTreeRoot = NewType('VaultsTreeRoot', bytes)
type VaultsTreeCid = NewType('VaultsTreeCid', str)
type VaultTreeNode = tuple[str, int, int, int, int, int]

<<<<<<< HEAD
SECONDS_IN_YEAR = 365 * 24 * 60 * 60
BLOCKS_PER_YEAR = 2_628_000
=======
FinalizationShareRate = NewType('FinalizationShareRate', int)


type SharesToBurn = int
type RebaseReport = tuple[ValidatorsCount, ValidatorsBalance, WithdrawalVaultBalance, ELVaultBalance, SharesToBurn]
type WqReport = tuple[BunkerMode, FinalizationBatches]
>>>>>>> e219e887

@dataclass
class ReportData:
    consensus_version: int
    ref_slot: SlotNumber
    validators_count: int
    cl_balance_gwei: Gwei
    staking_module_ids_with_exited_validators: list[StakingModuleId]
    count_exited_validators_by_staking_module: list[int]
    withdrawal_vault_balance: Wei
    el_rewards_vault_balance: Wei
    shares_requested_to_burn: Shares
    withdrawal_finalization_batches: list[int]
    is_bunker: bool
    vaults_total_deficit: int
    tree_root: VaultsTreeRoot
    tree_cid: VaultsTreeCid
    extra_data_format: int
    extra_data_hash: bytes
    extra_data_items_count: int

    def as_tuple(self):
        # Tuple with report in correct order
        return (
            self.consensus_version,
            self.ref_slot,
            self.validators_count,
            self.cl_balance_gwei,
            self.staking_module_ids_with_exited_validators,
            self.count_exited_validators_by_staking_module,
            self.withdrawal_vault_balance,
            self.el_rewards_vault_balance,
            self.shares_requested_to_burn,
            self.withdrawal_finalization_batches,
            self.is_bunker,
            self.vaults_total_deficit,
            self.tree_root,
            self.tree_cid,
            self.extra_data_format,
            self.extra_data_hash,
            self.extra_data_items_count,
        )


@dataclass
class AccountingProcessingState:
    current_frame_ref_slot: SlotNumber
    processing_deadline_time: SlotNumber
    main_data_hash: HexBytes
    main_data_submitted: bool
    extra_data_hash: HexBytes
    extra_data_format: int
    extra_data_submitted: bool
    extra_data_items_count: int
    extra_data_items_submitted: int

@dataclass
class OracleReportLimits:
    exited_validators_per_day_limit: int
    appeared_validators_per_day_limit: int
    annual_balance_increase_bp_limit: int
    max_validator_exit_requests_per_report: int
    max_items_per_extra_data_transaction: int
    max_node_operators_per_extra_data_item: int
    request_timestamp_margin: int
    max_positive_token_rebase: int
    initial_slashing_amount_p_wei: int | None = None
    inactivity_penalties_amount_p_wei: int | None = None
    cl_balance_oracles_error_upper_bp_limit: int | None = None

    @classmethod
    def from_response(cls, **kwargs) -> Self:
        # Compatability breaking rename. `churn_validators_per_day_limit` was split into:
        # exited_validators_per_day_limit and appeared_validators_per_day_limit
        # Unpack structure by order
        return cls(*kwargs.values())  # pylint: disable=no-value-for-parameter

type GenericExtraData = tuple[OperatorsValidatorCount, OracleReportLimits]

@dataclass
class BatchState:
    remaining_eth_budget: int
    finished: bool
    batches: tuple[int, ...]
    batches_length: int

    def as_tuple(self):
        return (
            self.remaining_eth_budget,
            self.finished,
            self.batches,
            self.batches_length,
        )


@dataclass
class SharesRequestedToBurn:
    cover_shares: Shares
    non_cover_shares: Shares


@dataclass
class WithdrawalRequestStatus:
    amount_of_st_eth: int
    amount_of_shares: int
    owner: ChecksumAddress
    timestamp: int
    is_finalized: bool
    is_claimed: bool

@dataclass
class BeaconStat:
    deposited_validators: int
    beacon_validators: int
    beacon_balance: int


@dataclass(frozen=True)
class ReportValues:
    timestamp: int
    time_elapsed: int
    cl_validators: int
    cl_balance: Wei
    withdrawal_vault_balance: Wei
    el_rewards_vault_balance: Wei
    shares_requested_to_burn: Shares
    withdrawal_finalization_batches: List[int]
    vaults_total_deficit: int


@dataclass(frozen=True)
class StakingRewardsDistribution:
    recipients: List[ChecksumAddress]
    module_ids: List[int]
    modules_fees: List[int]
    total_fee: int
    precision_points: int


@dataclass(frozen=True)
class ReportResults:
    withdrawals: Wei
    el_rewards: Wei
    ether_to_finalize_wq: Wei
    shares_to_finalize_wq: Shares
    shares_to_burn_for_withdrawals: Shares
    total_shares_to_burn: SharesToBurn
    shares_to_mint_as_fees: Shares
    reward_distribution: StakingRewardsDistribution
    principal_cl_balance: Wei
    post_internal_shares: Shares
    post_internal_ether: Wei
    pre_total_shares: Shares
    pre_total_pooled_ether: Wei
    post_total_shares: Shares
    post_total_pooled_ether: Wei


@dataclass(frozen=True)
class VaultSocket:
    vault: ChecksumAddress
    share_limit: Shares
    liability_shares: Shares
    reserve_ratio_bp: int
    rebalance_threshold_bp: int
    treasury_fee_bp: int
    pending_disconnect: bool


@dataclass
class VaultData:
    vault_ind: int
    balance_wei: Wei
    in_out_delta: Wei
    liability_shares: Shares
    fee: int
    address: ChecksumAddress
    withdrawal_credentials: str
    # Feature smart contract release
    share_limit: int
    minted_StETH: int
    mintable_capacity_StETH: int
    reserve_ratioBP: int
    forced_rebalance_thresholdBP: int
    infra_feeBP: int
    liquidity_feeBP: int
    reservation_feeBP: int
    pending_disconnect: bool


@dataclass
class LatestReportData:
    timestamp: int
    tree_root: VaultsTreeRoot
    cid: VaultsTreeCid

@dataclass
class VaultInfoRaw:
    vault: ChecksumAddress
    balance: Wei
    in_out_delta: Wei
    withdrawal_credentials: str
    liability_shares: Shares
    # Feature smart contract release
    share_limit: int
    reserve_ratioBP: int
    forced_rebalance_thresholdBP: int
    infra_feeBP: int
    liquidity_feeBP: int
    reservation_feeBP: int
    pending_disconnect: bool
    mintable_capacity_StETH: int
    vault_ind: int

@dataclass
class VaultInfo(VaultInfoRaw):
    vault_ind: int

VaultsMap = dict[ChecksumAddress, VaultInfo]
VaultTotalValue = int
VaultsTotalValues = list[VaultTotalValue]
type VaultsReport = tuple[VaultsTreeRoot, VaultsTreeCid]
type VaultsData = tuple[list[VaultTreeNode], VaultsMap, VaultsTotalValues]


@dataclass
class MerkleValue:
    vault_address: str
    total_value_wei: int
    in_out_delta: int
    fee: int
    liability_shares: int
    slashing_reserve: int

@dataclass
class MerkleTreeData:
    format: str
    leaf_encoding: List[str]
    tree: List[str]
    values: List[MerkleValue]
    tree_indices: List[int]
    merkle_tree_root: str
    ref_slot: int
    block_number: int
    timestamp: int
    proofs_cid: str
    prev_tree_cid: str<|MERGE_RESOLUTION|>--- conflicted
+++ resolved
@@ -24,17 +24,14 @@
 type VaultsTreeCid = NewType('VaultsTreeCid', str)
 type VaultTreeNode = tuple[str, int, int, int, int, int]
 
-<<<<<<< HEAD
 SECONDS_IN_YEAR = 365 * 24 * 60 * 60
 BLOCKS_PER_YEAR = 2_628_000
-=======
 FinalizationShareRate = NewType('FinalizationShareRate', int)
 
 
 type SharesToBurn = int
 type RebaseReport = tuple[ValidatorsCount, ValidatorsBalance, WithdrawalVaultBalance, ELVaultBalance, SharesToBurn]
 type WqReport = tuple[BunkerMode, FinalizationBatches]
->>>>>>> e219e887
 
 @dataclass
 class ReportData:
