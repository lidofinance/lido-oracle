from dataclasses import dataclass

from eth_typing import Address
from hexbytes import HexBytes
from web3.types import Wei

from src.typings import SlotNumber, Gwei


@dataclass
class ReportData:
    consensus_version: int
    ref_slot: SlotNumber
    validators_count: int
    cl_balance_gwei: Gwei
    staking_module_id_with_exited_validators: list[int]
    count_exited_validators_by_stacking_module: list[int]
    withdrawal_vault_balance: Wei
    el_rewards_vault_balance: Wei
    last_withdrawal_request_to_finalize: int
    finalization_share_rate: int
    is_bunker: bool
    extra_data_format: int
    extra_data_hash: HexBytes
    extra_data_items_count: int

    def as_tuple(self):
        # Tuple with report in correct order
        return (
            self.consensus_version,
            self.ref_slot,
            self.validators_count,
            self.cl_balance_gwei,
            self.staking_module_id_with_exited_validators,
            self.count_exited_validators_by_stacking_module,
            self.withdrawal_vault_balance,
            self.el_rewards_vault_balance,
            self.last_withdrawal_request_to_finalize,
            self.finalization_share_rate,
            self.is_bunker,
            self.extra_data_format,
            self.extra_data_hash,
            self.extra_data_items_count,
        )


@dataclass
class AccountingProcessingState:
    current_frame_ref_slot: SlotNumber
    processing_deadline_time: SlotNumber
    main_data_hash: HexBytes
    main_data_submitted: bool
    extra_data_hash: HexBytes
    extra_data_format: int
    extra_data_submitted: bool
    extra_data_items_count: int
    extra_data_items_submitted: int


@dataclass
class OracleReportLimits:
    churn_validators_per_day_limit: int
    one_off_cl_balance_decrease_bp_limit: int
    annual_balance_increase_bp_limit: int
    simulated_share_rate_deviation_bp_limit: int
    max_validator_exit_requests_per_report: int
    max_accounting_extra_data_list_items_count: int
    max_node_operators_per_extra_data_item_count: int
<<<<<<< HEAD
=======
    request_timestamp_margin: int
    max_positive_token_rebase: int
>>>>>>> b675b64f


@dataclass(frozen=True)
class LidoReportRebase:
    post_total_pooled_ether: int
    post_total_shares: int
    withdrawals: int
    el_reward: int


@dataclass
class Account:
    address: Address
    _private_key: HexBytes<|MERGE_RESOLUTION|>--- conflicted
+++ resolved
@@ -66,11 +66,8 @@
     max_validator_exit_requests_per_report: int
     max_accounting_extra_data_list_items_count: int
     max_node_operators_per_extra_data_item_count: int
-<<<<<<< HEAD
-=======
     request_timestamp_margin: int
     max_positive_token_rebase: int
->>>>>>> b675b64f
 
 
 @dataclass(frozen=True)
