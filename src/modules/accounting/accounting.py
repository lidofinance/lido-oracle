import logging
from collections import defaultdict
from time import sleep

from hexbytes import HexBytes
from web3.exceptions import ContractCustomError
from web3.types import Wei

from src import variables
from src.constants import SHARE_RATE_PRECISION_E27
from src.metrics.prometheus.accounting import (
    ACCOUNTING_CL_BALANCE_GWEI,
    ACCOUNTING_EL_REWARDS_VAULT_BALANCE_WEI,
    ACCOUNTING_IS_BUNKER,
    ACCOUNTING_WITHDRAWAL_VAULT_BALANCE_WEI,
)
from src.metrics.prometheus.duration_meter import duration_meter
from src.modules.accounting.events import (
    BurnedSharesOnVaultEvent,
    MintedSharesOnVaultEvent,
    VaultFeesUpdatedEvent,
)
from src.modules.accounting.third_phase.extra_data import ExtraDataService
from src.modules.accounting.third_phase.types import ExtraData, FormatList
from src.modules.accounting.types import (
    BLOCKS_PER_YEAR,
    AccountingProcessingState,
    BunkerMode,
    GenericExtraData,
    RebaseReport,
    ReportData,
    ReportResults,
    ReportValues,
    ValidatorsBalance,
    ValidatorsCount,
    VaultsMap,
    VaultsReport,
    WqReport,
)
from src.modules.submodules.consensus import (
    ConsensusModule,
    InitialEpochIsYetToArriveRevert,
)
from src.modules.submodules.oracle_module import BaseModule, ModuleExecuteDelay
from src.modules.submodules.types import ZERO_HASH
from src.providers.execution.contracts.accounting_oracle import AccountingOracleContract
from src.services.bunker import BunkerService
from src.services.validator_state import LidoValidatorStateService
from src.services.withdrawal import Withdrawal
from src.types import (
    BlockStamp,
    FinalizationBatches,
    Gwei,
    NodeOperatorGlobalIndex,
    ReferenceBlockStamp,
    StakingModuleId,
)
from src.utils.apr import calculate_steth_apr
from src.utils.cache import global_lru_cache as lru_cache
from src.variables import ALLOW_REPORTING_IN_BUNKER_MODE
from src.web3py.extensions.lido_validators import StakingModule
from src.web3py.types import Web3

logger = logging.getLogger(__name__)


class Accounting(BaseModule, ConsensusModule):
    """
    Accounting module updates the protocol TVL, distributes node-operator rewards, and processes user withdrawal requests.

    Report goes in tree phases:
        - Send report hash
        - Send report data (with extra data hash inside)
            Contains information about lido state, withdrawal requests to finalize and exited validators count by module.
        - Send extra data
            Contains stuck and exited validator's updates count by each node operator.
    """
    COMPATIBLE_CONTRACT_VERSION = 3
    COMPATIBLE_CONSENSUS_VERSION = 3

    def __init__(self, w3: Web3):
        self.report_contract: AccountingOracleContract = w3.lido_contracts.accounting_oracle
        super().__init__(w3)

        self.lido_validator_state_service = LidoValidatorStateService(self.w3)
        self.bunker_service = BunkerService(self.w3)

    def refresh_contracts(self):
        self.report_contract = self.w3.lido_contracts.accounting_oracle  # type: ignore

    def execute_module(self, last_finalized_blockstamp: BlockStamp) -> ModuleExecuteDelay:
        report_blockstamp = self.get_blockstamp_for_report(last_finalized_blockstamp)

        if not report_blockstamp or not self._check_compatability(report_blockstamp):
            return ModuleExecuteDelay.NEXT_FINALIZED_EPOCH

        self.process_report(report_blockstamp)
        # Third phase of report. Specific for accounting.
        self.process_extra_data(report_blockstamp)
        return ModuleExecuteDelay.NEXT_SLOT

    def process_extra_data(self, blockstamp: ReferenceBlockStamp):
        latest_blockstamp = self._get_latest_blockstamp()
        if not self.can_submit_extra_data(latest_blockstamp):
            logger.info({'msg': 'Extra data can not be submitted.'})
            return

        chain_config = self.get_chain_config(blockstamp)
        slots_to_sleep = self._get_slot_delay_before_data_submit(latest_blockstamp)
        seconds_to_sleep = slots_to_sleep * chain_config.seconds_per_slot
        logger.info({'msg': f'Sleep for {seconds_to_sleep} seconds before sending extra data.'})
        sleep(seconds_to_sleep)

        latest_blockstamp = self._get_latest_blockstamp()
        if not self.can_submit_extra_data(latest_blockstamp):
            logger.info({'msg': 'Extra data can not be submitted.'})
            return

        self._submit_extra_data(blockstamp)

    def _submit_extra_data(self, blockstamp: ReferenceBlockStamp) -> None:
        extra_data = self.get_extra_data(blockstamp)

        if extra_data.format == FormatList.EXTRA_DATA_FORMAT_LIST_EMPTY.value:
            tx = self.report_contract.submit_report_extra_data_empty()
            self.w3.transaction.check_and_send_transaction(tx, variables.ACCOUNT)
        else:
            for tx_data in extra_data.extra_data_list:
                tx = self.report_contract.submit_report_extra_data_list(tx_data)
                self.w3.transaction.check_and_send_transaction(tx, variables.ACCOUNT)

    @lru_cache(maxsize=1)
    @duration_meter()
    def build_report(self, blockstamp: ReferenceBlockStamp) -> tuple:
        report_data = self._calculate_report(blockstamp)
        logger.info({'msg': 'Calculate report for accounting module.', 'value': report_data})
        return report_data.as_tuple()

    def is_main_data_submitted(self, blockstamp: BlockStamp) -> bool:
        # Consensus module: if contract got report data (second phase)
        processing_state = self._get_processing_state(blockstamp)
        logger.debug({'msg': 'Check if main data was submitted.', 'value': processing_state.main_data_submitted})
        return processing_state.main_data_submitted

    def can_submit_extra_data(self, blockstamp: BlockStamp) -> bool:
        """Check if Oracle can submit extra data. Can only be submitted after second phase."""
        processing_state = self._get_processing_state(blockstamp)
        return processing_state.main_data_submitted and not processing_state.extra_data_submitted

    def is_contract_reportable(self, blockstamp: BlockStamp) -> bool:
        # Consensus module: if contract can accept the report (in any phase)
        is_reportable = not self.is_main_data_submitted(blockstamp) or self.can_submit_extra_data(blockstamp)
        logger.info({'msg': 'Check if contract could accept report.', 'value': is_reportable})
        return is_reportable

    def is_reporting_allowed(self, blockstamp: ReferenceBlockStamp) -> bool:
        if not self._is_bunker(blockstamp):
            return True

        logger.warning({'msg': '!' * 50})
        logger.warning({'msg': f'Bunker mode is active. {ALLOW_REPORTING_IN_BUNKER_MODE=}'})
        logger.warning({'msg': '!' * 50})
        return ALLOW_REPORTING_IN_BUNKER_MODE

    def _get_processing_state(self, blockstamp: BlockStamp) -> AccountingProcessingState:
        try:
            return self.report_contract.get_processing_state(blockstamp.block_hash)
        except ContractCustomError as revert:
            if revert.data != InitialEpochIsYetToArriveRevert:
                raise revert

        frame = self.get_initial_or_current_frame(blockstamp)

        return AccountingProcessingState(
            current_frame_ref_slot=frame.ref_slot,
            processing_deadline_time=frame.report_processing_deadline_slot,
            main_data_hash=HexBytes(ZERO_HASH),
            main_data_submitted=False,
            extra_data_hash=HexBytes(ZERO_HASH),
            extra_data_format=0,
            extra_data_submitted=False,
            extra_data_items_count=0,
            extra_data_items_submitted=0,
        )

    # ---------------------------------------- Build report ----------------------------------------
    def _calculate_report(self, blockstamp: ReferenceBlockStamp):
        consensus_version = self.get_consensus_version(blockstamp)
        logger.info({'msg': 'Building the report', 'consensus_version': consensus_version})
        rebase_part = self._calculate_rebase_report(blockstamp)
        modules_part = self._get_newly_exited_validators_by_modules(blockstamp)
        wq_part = self._calculate_wq_report(blockstamp)

        vaults_part = self._handle_vaults_report(blockstamp)

        extra_data_part = self._calculate_extra_data_report(blockstamp)
        report_data = self._combine_report_parts(
            consensus_version,
            blockstamp,
            rebase_part,
            modules_part,
            wq_part,
            vaults_part,
            extra_data_part,
        )
        self._update_metrics(report_data)
        return report_data

    def _get_newly_exited_validators_by_modules(
        self,
        blockstamp: ReferenceBlockStamp,
    ) -> tuple[list[StakingModuleId], list[int]]:
        """
        Calculate exited validators count in all modules.
        Exclude modules without changes from the report.
        """
        staking_modules = self.w3.lido_contracts.staking_router.get_staking_modules(blockstamp.block_hash)
        exited_validators = self.lido_validator_state_service.get_exited_lido_validators(blockstamp)

        return self.get_updated_modules_stats(staking_modules, exited_validators)

    @staticmethod
    def get_updated_modules_stats(
        staking_modules: list[StakingModule],
        exited_validators_by_no: dict[NodeOperatorGlobalIndex, int],
    ) -> tuple[list[StakingModuleId], list[int]]:
        """Returns exited validators count by node operators that should be updated."""
        module_stats: dict[StakingModuleId, int] = defaultdict(int)

        for (module_id, _), validators_exited_count in exited_validators_by_no.items():
            module_stats[module_id] += validators_exited_count

        for module in staking_modules:
            if module_stats[module.id] == module.exited_validators_count:
                del module_stats[module.id]

        return list(module_stats.keys()), list(module_stats.values())

    @lru_cache(maxsize=1)
    def _get_consensus_lido_state(self, blockstamp: ReferenceBlockStamp) -> tuple[ValidatorsCount, ValidatorsBalance]:
        lido_validators = self.w3.lido_validators.get_lido_validators(blockstamp)
        logger.info({'msg': 'Calculate Lido validators count', 'value': len(lido_validators)})

        total_lido_balance = lido_validators_state_balance = sum((validator.balance for validator in lido_validators), Gwei(0))
        logger.info(
            {'msg': 'Calculate Lido validators state balance (in Gwei)', 'value': lido_validators_state_balance})

        return ValidatorsCount(len(lido_validators)), ValidatorsBalance(Gwei(total_lido_balance))

    def _get_finalization_batches(self, blockstamp: ReferenceBlockStamp) -> FinalizationBatches:
        simulation = self.simulate_full_rebase(blockstamp)
        chain_config = self.get_chain_config(blockstamp)
        frame_config = self.get_frame_config(blockstamp)
        is_bunker = self._is_bunker(blockstamp)

        share_rate = (
            simulation.post_total_pooled_ether * SHARE_RATE_PRECISION_E27 // simulation.post_total_shares
            if simulation.post_total_shares
            else 0
        )
        logger.info({'msg': 'Calculate shares rate.', 'value': share_rate})

        withdrawal_service = Withdrawal(self.w3, blockstamp, chain_config, frame_config)
        batches = withdrawal_service.get_finalization_batches(
            is_bunker,
            share_rate,
            simulation.withdrawals,
            simulation.el_rewards,
        )

        logger.info({'msg': 'Calculate last withdrawal id to finalize.', 'value': batches})

        return batches

    @lru_cache(maxsize=1)
    def simulate_cl_rebase(self, blockstamp: ReferenceBlockStamp) -> ReportResults:
        """
        Simulate rebase excluding any execution rewards.
        This used to check worst scenarios in bunker service.
        """
        return self.simulate_rebase_after_report(blockstamp, el_rewards=Wei(0))

    def simulate_full_rebase(self, blockstamp: ReferenceBlockStamp) -> ReportResults:
        el_rewards = self.w3.lido_contracts.get_el_vault_balance(blockstamp)
        return self.simulate_rebase_after_report(blockstamp, el_rewards=el_rewards)

    def simulate_rebase_after_report(
        self,
        blockstamp: ReferenceBlockStamp,
        el_rewards: Wei,
    ) -> ReportResults:
        """
        To calculate how much withdrawal request protocol can finalize - needs finalization share rate after this report
        """
        validators_count, cl_balance = self._get_consensus_lido_state(blockstamp)
        chain_conf = self.get_chain_config(blockstamp)

        withdrawal_share_rate = 0  # For initial calculation we assume 0 share rate
        withdrawal_finalization_batches: list[int] = []  # For initial calculation we assume no withdrawals

        report = ReportValues(
            # Accounting contract has sanity check that timestamp is not in the future.
            # That's why we get revert if timestamp in args > call block timestamp.
            # In normal case, we call handleOracleReport with timestamp == call block timestamp.
            blockstamp.block_timestamp,  # timestamp
            self._get_slots_elapsed_from_last_report(blockstamp) * chain_conf.seconds_per_slot,  # timeElapsed
            # CL values
            validators_count,  # cl_validators
            Web3.to_wei(cl_balance, 'gwei'),  # cl_balance
            # EL values
            self.w3.lido_contracts.get_withdrawal_balance(blockstamp),  # withdrawal_vault_balance
            el_rewards,  # el_rewards_vault_balance
            self.get_shares_to_burn(blockstamp),  # shares_requested_to_burn
            withdrawal_finalization_batches,
        )

        return self.w3.lido_contracts.accounting.simulate_oracle_report(
            report,
            withdrawal_share_rate,
            blockstamp.block_hash,
        )

    def get_shares_to_burn(self, blockstamp: ReferenceBlockStamp) -> int:
        shares_data = self.w3.lido_contracts.burner.get_shares_requested_to_burn(blockstamp.block_hash)
        return shares_data.cover_shares + shares_data.non_cover_shares

    def _get_slots_elapsed_from_last_report(self, blockstamp: ReferenceBlockStamp) -> int:
        chain_conf = self.get_chain_config(blockstamp)
        frame_config = self.get_frame_config(blockstamp)

        last_ref_slot = self.w3.lido_contracts.get_accounting_last_processing_ref_slot(blockstamp)

        if last_ref_slot:
            slots_elapsed = blockstamp.ref_slot - last_ref_slot
        else:
            # https://github.com/lidofinance/core/blob/master/contracts/0.8.9/oracle/HashConsensus.sol#L667
            slots_elapsed = blockstamp.ref_slot - (frame_config.initial_epoch * chain_conf.slots_per_epoch - 1)

        return slots_elapsed

    @lru_cache(maxsize=1)
    def _is_bunker(self, blockstamp: ReferenceBlockStamp) -> BunkerMode:
        frame_config = self.get_frame_config(blockstamp)
        chain_config = self.get_chain_config(blockstamp)
        cl_rebase_report = self.simulate_cl_rebase(blockstamp)

        bunker_mode = self.bunker_service.is_bunker_mode(
            blockstamp,
            frame_config,
            chain_config,
            cl_rebase_report,
        )
        logger.info({'msg': 'Calculate bunker mode.', 'value': bunker_mode})
        return BunkerMode(bunker_mode)

    @lru_cache(maxsize=1)
    def get_extra_data(self, blockstamp: ReferenceBlockStamp) -> ExtraData:
        exited_validators, orl = self._get_generic_extra_data(blockstamp)

        return ExtraDataService.collect(
            exited_validators,
            orl.max_items_per_extra_data_transaction,
            orl.max_node_operators_per_extra_data_item,
        )

    @lru_cache(maxsize=1)
    def _get_generic_extra_data(self, blockstamp: ReferenceBlockStamp) -> GenericExtraData:
        exited_validators = self.lido_validator_state_service.get_lido_newly_exited_validators(blockstamp)
        logger.info({'msg': 'Calculate exited validators.', 'value': exited_validators})
        orl = self.w3.lido_contracts.oracle_report_sanity_checker.get_oracle_report_limits(blockstamp.block_hash)
        return exited_validators, orl

    # fetches validators_count, cl_balance, withdrawal_balance, el_vault_balance, shares_to_burn
    def _calculate_rebase_report(self, blockstamp: ReferenceBlockStamp) -> RebaseReport:
        validators_count, cl_balance = self._get_consensus_lido_state(blockstamp)
        withdrawal_vault_balance = self.w3.lido_contracts.get_withdrawal_balance(blockstamp)
        el_rewards_vault_balance = self.w3.lido_contracts.get_el_vault_balance(blockstamp)
        shares_requested_to_burn = self.get_shares_to_burn(blockstamp)
        return (
            validators_count,
            cl_balance,
            withdrawal_vault_balance,
            el_rewards_vault_balance,
            shares_requested_to_burn,
        )

    # calculates is_bunker, finalization_batches
    def _calculate_wq_report(self, blockstamp: ReferenceBlockStamp) -> WqReport:
        is_bunker = self._is_bunker(blockstamp)
        finalization_batches = self._get_finalization_batches(blockstamp)
        return is_bunker, finalization_batches

    # fetches vaults_values, vaults_net_cash_flows from the contract and beacon chain
    # uploads tree's root, vaults' proofs
    def _handle_vaults_report(self, blockstamp: ReferenceBlockStamp) -> VaultsReport:
        vaults = self.w3.staking_vaults.get_vaults(blockstamp.block_number)
        if len(vaults) == 0:
            return bytes(0), ''

        validators = self.w3.cc.get_validators(blockstamp)
        pending_deposits = self.w3.cc.get_pending_deposits(blockstamp)
        chain_config = self.get_chain_config(blockstamp)
        vaults_total_values = self.w3.staking_vaults.get_vaults_total_values(vaults, validators, pending_deposits)
        vaults_fees = self._get_vaults_fees(blockstamp, vaults, vaults_total_values)
        vaults_slashing_reserve = self.w3.staking_vaults.get_vaults_slashing_reserve(blockstamp, vaults, validators, chain_config)
        tree_data = self.w3.staking_vaults.build_tree_data(vaults, vaults_total_values, vaults_fees, vaults_slashing_reserve)

        merkle_tree = self.w3.staking_vaults.get_merkle_tree(tree_data)
        proof_cid = self.w3.staking_vaults.publish_proofs(merkle_tree, blockstamp, vaults)
        logger.info({'msg': "Vault's proof ipfs", 'ipfs': str(proof_cid)})

        prev_report_cid = self.w3.staking_vaults.get_prev_cid(blockstamp)
        tree_cid = self.w3.staking_vaults.publish_tree(
            merkle_tree, vaults, blockstamp, proof_cid, prev_report_cid, chain_config
        )
        logger.info({'msg': "Tree's proof ipfs", 'ipfs': str(tree_cid), 'treeHex': f"0x{merkle_tree.root.hex()}"})

        return merkle_tree.root, str(tree_cid)

    def _calculate_extra_data_report(self, blockstamp: ReferenceBlockStamp) -> ExtraData:
        exited_validators, orl = self._get_generic_extra_data(blockstamp)
        return ExtraDataService.collect(
            exited_validators,
            orl.max_items_per_extra_data_transaction,
            orl.max_node_operators_per_extra_data_item,
        )

    @staticmethod
    def _update_metrics(report_data: ReportData):
        ACCOUNTING_IS_BUNKER.set(report_data.is_bunker)
        ACCOUNTING_CL_BALANCE_GWEI.set(report_data.cl_balance_gwei)
        ACCOUNTING_EL_REWARDS_VAULT_BALANCE_WEI.set(report_data.el_rewards_vault_balance)
        ACCOUNTING_WITHDRAWAL_VAULT_BALANCE_WEI.set(report_data.withdrawal_vault_balance)

    @staticmethod
    def _combine_report_parts(
        consensus_version: int,
        blockstamp: ReferenceBlockStamp,
        report_rebase_part: RebaseReport,
        report_modules_part: tuple[list[StakingModuleId], list[int]],
        report_wq_part: WqReport,
        report_vaults_part: VaultsReport,
        extra_data: ExtraData,
    ) -> ReportData:
        validators_count, cl_balance, withdrawal_vault_balance, el_rewards_vault_balance, shares_requested_to_burn = (
            report_rebase_part
        )
        staking_module_ids_list, exit_validators_count_list = report_modules_part
        is_bunker, finalization_batches = report_wq_part
        tree_root, tree_cid = report_vaults_part

        return ReportData(
            consensus_version=consensus_version,
            ref_slot=blockstamp.ref_slot,
            validators_count=validators_count,
            cl_balance_gwei=cl_balance,
            staking_module_ids_with_exited_validators=staking_module_ids_list,
            count_exited_validators_by_staking_module=exit_validators_count_list,
            withdrawal_vault_balance=withdrawal_vault_balance,
            el_rewards_vault_balance=el_rewards_vault_balance,
            shares_requested_to_burn=shares_requested_to_burn,
            withdrawal_finalization_batches=finalization_batches,
            is_bunker=is_bunker,
            tree_root=tree_root,
            tree_cid=tree_cid,
            extra_data_format=extra_data.format,
            extra_data_hash=extra_data.data_hash,
            extra_data_items_count=extra_data.items_count,
        )

<<<<<<< HEAD
    def _get_ether_by_shares(self, shares: int, pre_total_ether: int, pre_total_shares: int) -> int:
        return (shares * pre_total_ether) // pre_total_shares

=======
    # pylint: disable=too-many-branches,too-many-statements
>>>>>>> 6eb42086
    def _get_vaults_fees(self, blockstamp: ReferenceBlockStamp, vaults: VaultsMap, vaults_total_values: list[int]) -> list[int]:
        prev_report = self.w3.staking_vaults.get_prev_report(blockstamp)
        ## When we do not have a report - then we do not have starting point for calculation
        if prev_report is None:
            rebased_event = self.w3.lido_contracts.lido.get_last_token_rebased_event(blockstamp.block_number - 7200, blockstamp.block_number)
            if rebased_event is None:
                # This case for testnet when protocol is deployed but no events
                # So it's impossible to take line for calculations
                # we need submit empty report before
                return []
            prev_block_number = rebased_event.block_number
        else:
            prev_block_number = prev_report.block_number


        simulation = self.simulate_full_rebase(blockstamp)
        modules_fee, treasury_fee, base_precision  = self.w3.lido_contracts.staking_router.get_staking_fee_aggregate_distribution(blockstamp.block_hash)
        lido_fee_bp = ((modules_fee + treasury_fee) / base_precision) / 0.0001

        chain_conf = self.get_chain_config(blockstamp)
        slots_elapsed = self._get_slots_elapsed_from_last_report(blockstamp)
        time_elapsed = slots_elapsed * chain_conf.seconds_per_slot

        core_apr = 0
        if lido_fee_bp != 0:
            steth_apr = calculate_steth_apr(
                simulation.pre_total_shares,
                simulation.pre_total_pooled_ether,
                simulation.post_total_shares,
                simulation.post_total_pooled_ether,
                time_elapsed,
            )
            core_apr = int(steth_apr * 10_000 / (10_000 - lido_fee_bp))

        vaults_on_prev_report = self.w3.staking_vaults.get_vaults(prev_block_number)

        fees_updated_events = self.w3.lido_contracts.vault_hub.get_vaults_fee_updated_events(prev_block_number, blockstamp.block_number)
        minted_events = self.w3.lido_contracts.vault_hub.get_minted_events(prev_block_number, blockstamp.block_number)
        burn_events = self.w3.lido_contracts.vault_hub.get_burned_events(prev_block_number, blockstamp.block_number)

        events = defaultdict(list)
        prev_fee = defaultdict(int)

        if prev_report is not None:
            for vault in prev_report.values:
                prev_fee[vault.vault_address] = vault.fee

        for event in fees_updated_events:
            events[event.vault].append(event)

        for event in minted_events:
            events[event.vault].append(event)

        for event in burn_events:
            events[event.vault].append(event)

        # Sort list of events by block_number in descending order
        for vault_address in events:
            events[vault_address].sort(key=lambda x: x.block_number, reverse=True)

        out = [0] * len(vaults)
        for vault_address, vault_info in vaults.items():
            liability_shares = vault_info.liability_shares
            current_block = int(blockstamp.block_number)
            blocks_elapsed = current_block - prev_block_number

            liquidity_fee = vault_info.liquidity_feeBP
            minted_total_fees = 0
            infra_fee = 0
            reservation_liquidity_fee = 0

            if vault_address not in events:
                minted_steth = self._get_ether_by_shares(liability_shares, simulation.pre_total_pooled_ether, simulation.pre_total_shares)
                minted_total_fees += (minted_steth * blocks_elapsed * core_apr * liquidity_fee) // (BLOCKS_PER_YEAR * 100_00 * 100_00)

            # Attention!
            # liquidity_fee
            # events[vault_address] is sorted by descending order
            for event in events[vault_address]:
                blocks_elapsed_event = current_block - event.block_number
                minted_steth_event = self._get_ether_by_shares(liability_shares, simulation.pre_total_pooled_ether, simulation.pre_total_shares)
                minted_total_fees += (minted_steth_event * blocks_elapsed_event * core_apr * liquidity_fee) // (BLOCKS_PER_YEAR * 100_00 * 100_00)

                if isinstance(event, VaultFeesUpdatedEvent):
                    liquidity_fee = event.prev_liquidity_fee_bp
                    current_block = event.block_number
                    continue
                if isinstance(event, BurnedSharesOnVaultEvent):
                    liability_shares += event.amount_of_shares
                    current_block = event.block_number
                    continue
                if isinstance(event, MintedSharesOnVaultEvent):
                    liability_shares -= event.amount_of_shares
                    current_block = event.block_number

            if vaults_on_prev_report.get(vault_address) is not None:
                if vaults_on_prev_report[vault_address].liability_shares != liability_shares:
                    raise ValueError(f"Wrong liability shares by vault {vault_address}")
            else:
                if liability_shares != 0:
                    raise ValueError(f"Wrong liability shares by vault {vault_address}")

            infra_fee += (
                    vaults_total_values[vault_info.id()]
                    * core_apr
                    * blocks_elapsed
                    * vault_info.infra_feeBP // (BLOCKS_PER_YEAR * 100_00 * 100_00)
            )

            reservation_liquidity_fee += (
                    vault_info.mintable_capacity_StETH
                    * core_apr
                    * blocks_elapsed
                    * vault_info.reservation_feeBP // (BLOCKS_PER_YEAR * 100_00 * 100_00)
            )

            out[vault_info.id()] = int(infra_fee + reservation_liquidity_fee + liquidity_fee) + int(prev_fee[vault_address])

        return out<|MERGE_RESOLUTION|>--- conflicted
+++ resolved
@@ -468,13 +468,10 @@
             extra_data_items_count=extra_data.items_count,
         )
 
-<<<<<<< HEAD
     def _get_ether_by_shares(self, shares: int, pre_total_ether: int, pre_total_shares: int) -> int:
         return (shares * pre_total_ether) // pre_total_shares
 
-=======
     # pylint: disable=too-many-branches,too-many-statements
->>>>>>> 6eb42086
     def _get_vaults_fees(self, blockstamp: ReferenceBlockStamp, vaults: VaultsMap, vaults_total_values: list[int]) -> list[int]:
         prev_report = self.w3.staking_vaults.get_prev_report(blockstamp)
         ## When we do not have a report - then we do not have starting point for calculation
