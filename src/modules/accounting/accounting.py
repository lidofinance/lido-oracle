--- conflicted
+++ resolved
@@ -7,15 +7,9 @@
 from src.modules.accounting.validator_state import LidoValidatorStateService
 from src.modules.submodules.consensus import ConsensusModule, ZERO_HASH
 from src.modules.submodules.oracle_module import BaseModule
-<<<<<<< HEAD
-from src.services.bunker import BunkerService
-from src.typings import BlockStamp, EpochNumber
-from src.web3_extentions.typings import Web3
-=======
 from src.typings import BlockStamp, Gwei
 from src.utils.abi import named_tuple_to_dataclass
 from src.web3py.typings import Web3
->>>>>>> 88fcf457
 
 logger = logging.getLogger(__name__)
 
@@ -30,28 +24,6 @@
         self.lido_validator_state_service = LidoValidatorStateService(self.w3)
 
     def execute_module(self, blockstamp: BlockStamp):
-<<<<<<< HEAD
-        """
-        1. Get slot to report getMemberInfo(address)
-        2. If slot finalized - build report for slot
-        3. Check members hash
-            1. If it is actual - no steps
-            2. If this is old hash - resubmit to new
-        4. If consensus are done - send report data
-        5. Send extra data
-        """
-        report_blockstamp = self.get_blockstamp_for_report(blockstamp)
-        if report_blockstamp:
-            self.build_report(report_blockstamp)
-
-    def build_report(self, blockstamp: BlockStamp):
-        frame_config = self.get_frame_config(blockstamp)
-        chain_config = self.get_chain_config(blockstamp)
-
-        b = BunkerService(self.w3, frame_config, chain_config)
-        is_bunker = b.is_bunker_mode(blockstamp)
-        ...
-=======
         report_timestamp = self.get_blockstamp_for_report(blockstamp)
         if report_timestamp:
             self.process_report(report_timestamp)
@@ -145,5 +117,4 @@
         return 0
 
     def _is_bunker(self, blockstamp: BlockStamp) -> bool:
-        return False
->>>>>>> 88fcf457
+        return False