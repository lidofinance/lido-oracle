--- conflicted
+++ resolved
@@ -5,16 +5,12 @@
 
 from src import variables
 from src.constants import SHARE_RATE_PRECISION_E27
-<<<<<<< HEAD
 from src.metrics.prometheus.accounting import (
     ACCOUNTING_IS_BUNKER,
     ACCOUNTING_CL_BALANCE_GWEI,
     ACCOUNTING_EL_REWARDS_VAULT_BALANCE_WEI,
     ACCOUNTING_WITHDRAWAL_VAULT_BALANCE_WEI
 )
-from src.metrics.prometheus.task import task
-from src.modules.accounting.typings import ReportData, AccountingProcessingState, LidoReportRebase, SharesRequestedToBurn
-=======
 from src.modules.accounting.typings import (
     ReportData,
     AccountingProcessingState,
@@ -22,7 +18,6 @@
     SharesRequestedToBurn,
 )
 from src.metrics.prometheus.duration_meter import duration_meter
->>>>>>> 7cb2544c
 from src.services.validator_state import LidoValidatorStateService
 from src.modules.submodules.consensus import ConsensusModule
 from src.modules.submodules.oracle_module import BaseModule
@@ -88,11 +83,7 @@
 
     # Consensus module: main build report method
     @lru_cache(maxsize=1)
-<<<<<<< HEAD
-    @task("accounting-build-report")
-=======
     @duration_meter()
->>>>>>> 7cb2544c
     def build_report(self, blockstamp: ReferenceBlockStamp) -> tuple:
         report_data = self._calculate_report(blockstamp)
         logger.info({'msg': 'Calculate report for accounting module.', 'value': report_data})
