--- conflicted
+++ resolved
@@ -43,21 +43,6 @@
     web3.eth.get_balance(deposit_contract.address, block_identifier=blockstamp.block_hash)
 
 
-<<<<<<< HEAD
-def check_events_range_availability(web3, blockstamp, deposit_contract):
-    """Check that execution-client able to get event logs on the blockstamp state"""
-    latest_block = web3.eth.get_block('latest')
-    deposit_contract.events.DepositEvent.get_logs(fromBlock=blockstamp.block_number, toBlock=latest_block.number)
-
-
-def check_events_week_range_availability(web3, deposit_contract):
-    """Check that execution-client able to get event logs a week ago"""
-    latest_block = web3.eth.get_block('latest')
-    deposit_contract.events.DepositEvent.get_logs(
-        fromBlock=max(0, latest_block.number - 8 * 225 * 32),  # 8 days
-        toBlock=latest_block.number,
-    )
-=======
 def check_events_range_availability(deposit_contract, blockstamp, finalized_blockstamp):
     """Check that execution-client able to get event logs in a range"""
     events = list(
@@ -70,5 +55,4 @@
     deposits_count_before = deposit_contract.get_deposit_count(blockstamp.block_number - 1)
     deposits_count_now = deposit_contract.get_deposit_count(finalized_blockstamp.block_hash)
     assert deposits_count_now >= deposits_count_before, "Deposits count decreased"
-    assert len(events) == (deposits_count_now - deposits_count_before), "Events count doesn't match deposits count"
->>>>>>> b3187ada
+    assert len(events) == (deposits_count_now - deposits_count_before), "Events count doesn't match deposits count"