from dataclasses import dataclass
from typing import Optional

from src.typings import SlotNumber


@dataclass
class MemberInfo:
    is_report_member: bool
    is_submit_member: bool
    is_fast_lane: bool
<<<<<<< HEAD
    last_report_ref_slot: Optional[SlotNumber]
=======
    last_report_ref_slot: SlotNumber
>>>>>>> 7cb2544c
    fast_lane_length_slot: int
    current_frame_ref_slot: SlotNumber
    deadline_slot: SlotNumber
    current_frame_member_report: bytes
    current_frame_consensus_report: bytes


@dataclass(frozen=True)
class ChainConfig:
    slots_per_epoch: int
    seconds_per_slot: int
    genesis_time: int


@dataclass(frozen=True)
class CurrentFrame:
    # Order is important!
    ref_slot: SlotNumber
    report_processing_deadline_slot: SlotNumber


@dataclass(frozen=True)
class FrameConfig:
    # Order is important!
    initial_epoch: int
    epochs_per_frame: int
    fast_lane_length_slots: int


ZERO_HASH = bytes([0]*32)<|MERGE_RESOLUTION|>--- conflicted
+++ resolved
@@ -1,5 +1,4 @@
 from dataclasses import dataclass
-from typing import Optional
 
 from src.typings import SlotNumber
 
@@ -9,11 +8,7 @@
     is_report_member: bool
     is_submit_member: bool
     is_fast_lane: bool
-<<<<<<< HEAD
-    last_report_ref_slot: Optional[SlotNumber]
-=======
     last_report_ref_slot: SlotNumber
->>>>>>> 7cb2544c
     fast_lane_length_slot: int
     current_frame_ref_slot: SlotNumber
     deadline_slot: SlotNumber
