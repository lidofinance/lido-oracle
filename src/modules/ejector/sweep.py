--- conflicted
+++ resolved
@@ -3,14 +3,6 @@
 from dataclasses import dataclass
 from typing import List
 
-<<<<<<< HEAD
-from src.constants import (FAR_FUTURE_EPOCH, MAX_PENDING_PARTIALS_PER_WITHDRAWALS_SWEEP, MAX_WITHDRAWALS_PER_PAYLOAD,
-                           MIN_ACTIVATION_BALANCE)
-from src.modules.submodules.types import ChainConfig
-from src.providers.consensus.types import BeaconStateView
-from src.types import Gwei
-from src.utils.validator_state import (get_max_effective_balance, is_fully_withdrawable_validator, is_partially_withdrawable_validator)
-=======
 from src.constants import (
     FAR_FUTURE_EPOCH,
     MAX_PENDING_PARTIALS_PER_WITHDRAWALS_SWEEP,
@@ -25,7 +17,6 @@
     is_fully_withdrawable_validator,
     is_partially_withdrawable_validator,
 )
->>>>>>> 73ed38be
 from src.utils.web3converter import epoch_from_slot
 
 
