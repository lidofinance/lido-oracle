import logging
from functools import lru_cache, reduce

from web3.types import Wei

<<<<<<< HEAD
from src.constants import FAR_FUTURE_EPOCH
=======
from src.constants import (
    CHURN_LIMIT_QUOTIENT,
    FAR_FUTURE_EPOCH,
    MAX_EFFECTIVE_BALANCE,
    MAX_SEED_LOOKAHEAD,
    MAX_WITHDRAWALS_PER_PAYLOAD,
    MIN_PER_EPOCH_CHURN_LIMIT,
    MIN_VALIDATOR_WITHDRAWABILITY_DELAY,
)
from src.metrics.prometheus.business import CONTRACT_ON_PAUSE, FRAME_PREV_REPORT_REF_SLOT
from src.metrics.prometheus.ejector import (
    EJECTOR_VALIDATORS_COUNT_TO_EJECT,
    EJECTOR_TO_WITHDRAW_WEI_AMOUNT,
    EJECTOR_MAX_EXIT_EPOCH
)
>>>>>>> 6d98d6f2
from src.metrics.prometheus.duration_meter import duration_meter
from src.modules.ejector.data_encode import encode_data
from src.modules.ejector.typings import EjectorProcessingState, ReportData
from src.modules.submodules.consensus import ConsensusModule
from src.modules.submodules.oracle_module import BaseModule, ModuleExecuteDelay
from src.providers.consensus.typings import Validator, BeaconSpecResponse
from src.services.exit_order import ExitOrderIterator
from src.services.prediction import RewardsPredictionService
from src.services.validator_state import LidoValidatorStateService
from src.typings import BlockStamp, EpochNumber, ReferenceBlockStamp
from src.utils.abi import named_tuple_to_dataclass
from src.utils.cache import clear_object_lru_cache
from src.utils.validator_state import (
    is_active_validator,
    is_fully_withdrawable_validator,
    is_partially_withdrawable_validator,
)
from src.web3py.extensions.lido_validators import LidoValidator, NodeOperatorGlobalIndex
from src.web3py.typings import Web3

logger = logging.getLogger(__name__)


class Ejector(BaseModule, ConsensusModule):
    """
    Module that ejects lido validators depends on withdrawal requests stETH value.

    Flow:
    1. Calculate withdrawals amount to cover with ETH.
    2. Calculate ETH rewards prediction per epoch.
    3. Calculate withdrawn epoch for next validator
    Loop:
        a. Calculate predicted rewards we get until we reach withdrawn epoch
        b. Check if validators to eject + predicted rewards + current balance is enough to finalize withdrawal requests
            - If True - eject all validators in list. End.
        c. Get next validator to eject.
        d. Recalculate withdraw epoch

    4. Decode lido validators into bytes and send report transaction
    """
    CONSENSUS_VERSION = 1
    CONTRACT_VERSION = 1

    AVG_EXPECTING_WITHDRAWALS_SWEEP_DURATION_MULTIPLIER = 0.5

    def __init__(self, w3: Web3):
        self.report_contract = w3.lido_contracts.validators_exit_bus_oracle
        super().__init__(w3)

        self.prediction_service = RewardsPredictionService(w3)
        self.validators_state_service = LidoValidatorStateService(w3)

    def refresh_contracts(self):
        self.report_contract = self.w3.lido_contracts.validators_exit_bus_oracle

    def clear_cache(self):
        clear_object_lru_cache(self)
        clear_object_lru_cache(self.prediction_service)
        clear_object_lru_cache(self.validators_state_service)

    def execute_module(self, last_finalized_blockstamp: BlockStamp) -> ModuleExecuteDelay:
        report_blockstamp = self.get_blockstamp_for_report(last_finalized_blockstamp)
        if not report_blockstamp:
            return ModuleExecuteDelay.NEXT_FINALIZED_EPOCH

        on_pause = self._is_paused(report_blockstamp)
        CONTRACT_ON_PAUSE.set(on_pause)
        if on_pause:
            logger.info({'msg': 'Ejector is paused. Skip report.'})
            return ModuleExecuteDelay.NEXT_FINALIZED_EPOCH

        self.process_report(report_blockstamp)
        return ModuleExecuteDelay.NEXT_SLOT

    @lru_cache(maxsize=1)
    @duration_meter()
    def build_report(self, blockstamp: ReferenceBlockStamp) -> tuple:
        last_report_ref_slot = self.w3.lido_contracts.get_ejector_last_processing_ref_slot(blockstamp)
        FRAME_PREV_REPORT_REF_SLOT.set(last_report_ref_slot)
        validators: list[tuple[NodeOperatorGlobalIndex, LidoValidator]] = self.get_validators_to_eject(blockstamp)
        logger.info({
            'msg': f'Calculate validators to eject. Count: {len(validators)}',
            'value': [val[1].index for val in validators]},
        )

        data, data_format = encode_data(validators)

        report_data = ReportData(
            self.CONSENSUS_VERSION,
            blockstamp.ref_slot,
            len(validators),
            data_format,
            data,
        )

        EJECTOR_VALIDATORS_COUNT_TO_EJECT.set(report_data.requests_count)

        return report_data.as_tuple()

    def get_validators_to_eject(
        self, blockstamp: ReferenceBlockStamp
    ) -> list[tuple[NodeOperatorGlobalIndex, LidoValidator]]:
        to_withdraw_amount = self.get_total_unfinalized_withdrawal_requests_amount(blockstamp)
        logger.info({'msg': 'Calculate to withdraw amount.', 'value': to_withdraw_amount})

        EJECTOR_TO_WITHDRAW_WEI_AMOUNT.set(to_withdraw_amount)

        if to_withdraw_amount == Wei(0):
            return []

        chain_config = self.get_chain_config(blockstamp)

        rewards_speed_per_epoch = self.prediction_service.get_rewards_per_epoch(blockstamp, chain_config)
        logger.info({'msg': 'Calculate average rewards speed per epoch.', 'value': rewards_speed_per_epoch})

        epochs_to_sweep = self._get_sweep_delay_in_epochs(blockstamp)
        logger.info({'msg': 'Calculate epochs to sweep.', 'value': epochs_to_sweep})

        total_available_balance = self._get_total_el_balance(blockstamp)
        logger.info({'msg': 'Calculate available balance.', 'value': total_available_balance})

        validators_going_to_exit = self.validators_state_service.get_recently_requested_but_not_exited_validators(blockstamp, chain_config)
        going_to_withdraw_balance = sum(map(
            self._get_predicted_withdrawable_balance,
            validators_going_to_exit,
        ))

        validators_to_eject: list[tuple[NodeOperatorGlobalIndex, LidoValidator]] = []
        validator_to_eject_balance_sum = 0

        validators_iterator = ExitOrderIterator(
            web3=self.w3,
            blockstamp=blockstamp,
            chain_config=chain_config
        )

        for validator_container in validators_iterator:
            withdrawal_epoch = self._get_predicted_withdrawable_epoch(blockstamp, len(validators_to_eject) + len(validators_going_to_exit) + 1)
            future_rewards = (withdrawal_epoch + epochs_to_sweep - blockstamp.ref_epoch) * rewards_speed_per_epoch

            future_withdrawals = self._get_withdrawable_lido_validators_balance(blockstamp, withdrawal_epoch)

            expected_balance = (
                future_withdrawals +  # Validators that have withdrawal_epoch
                future_rewards +  # Rewards we get until last validator in validators_to_eject will be withdrawn
                total_available_balance +  # Current EL balance (el vault, wc vault, buffered eth)
                validator_to_eject_balance_sum +  # Validators that we expected to be ejected (requested to exit, not delayed)
                going_to_withdraw_balance  # validators_to_eject balance
            )
            if expected_balance >= to_withdraw_amount:
                return validators_to_eject

            validators_to_eject.append(validator_container)
            (_, validator) = validator_container
            validator_to_eject_balance_sum += self._get_predicted_withdrawable_balance(validator)

        return validators_to_eject

    def _is_paused(self, blockstamp: ReferenceBlockStamp) -> bool:
        return self.report_contract.functions.isPaused().call(block_identifier=blockstamp.block_hash)

    @lru_cache(maxsize=1)
    def _get_withdrawable_lido_validators_balance(self, blockstamp: BlockStamp, on_epoch: EpochNumber) -> Wei:
        lido_validators = self.w3.lido_validators.get_lido_validators(blockstamp=blockstamp)

        def get_total_withdrawable_balance(balance: Wei, validator: Validator) -> Wei:
            if is_fully_withdrawable_validator(self.w3.cc.spec, validator, on_epoch):
                balance = Wei(
                    balance + self._get_predicted_withdrawable_balance(validator)
                )

            return balance

        result = reduce(
            get_total_withdrawable_balance,
            lido_validators,
            Wei(0),
        )

        return result

    def _get_predicted_withdrawable_balance(self, validator: Validator) -> Wei:
        return self.w3.to_wei(min(int(validator.balance), int(self.w3.cc.spec.MAX_EFFECTIVE_BALANCE)), 'gwei')

    def _get_total_el_balance(self, blockstamp: BlockStamp) -> Wei:
        total_el_balance = Wei(
            self.w3.lido_contracts.get_el_vault_balance(blockstamp) +
            self.w3.lido_contracts.get_withdrawal_balance(blockstamp) +
            self._get_buffer_ether(blockstamp)
        )
        logger.info({'msg': 'Calculate total el balance.', 'value': total_el_balance})
        return total_el_balance

    def _get_buffer_ether(self, blockstamp: BlockStamp) -> Wei:
        """
        The reserved buffered ether is min(current_buffered_ether, unfinalized_withdrawal_requests_amount)
        We can skip calculating reserved buffer for ejector, because in case if
        (unfinalized_withdrawal_requests_amount <= current_buffered_ether)
        We won't eject validators at all, because we have enough eth to fulfill all requests.
        """
        return Wei(
            self.w3.lido_contracts.lido.functions.getBufferedEther().call(
                block_identifier=blockstamp.block_hash
            )
        )

    def get_total_unfinalized_withdrawal_requests_amount(self, blockstamp: BlockStamp) -> Wei:
        unfinalized_steth = self.w3.lido_contracts.withdrawal_queue_nft.functions.unfinalizedStETH().call(
            block_identifier=blockstamp.block_hash,
        )
        logger.info({'msg': 'Wei to finalize.', 'value': unfinalized_steth})
        return unfinalized_steth

    def _get_predicted_withdrawable_epoch(
        self,
        blockstamp: ReferenceBlockStamp,
        validators_to_eject_count: int,
    ) -> EpochNumber:
        """
        Returns epoch when all validators in queue and validators_to_eject will be withdrawn.
        """
        max_exit_epoch_number, latest_to_exit_validators_count = self._get_latest_exit_epoch(blockstamp)

        max_exit_epoch_number = max(
            max_exit_epoch_number,
            self.compute_activation_exit_epoch(self.w3.cc.spec, blockstamp),
        )

        EJECTOR_MAX_EXIT_EPOCH.set(max_exit_epoch_number)

        churn_limit = self._get_churn_limit(blockstamp)

        remain_exits_capacity_for_epoch = churn_limit - latest_to_exit_validators_count
        epochs_required_to_exit_validators = (
            (validators_to_eject_count - remain_exits_capacity_for_epoch) // churn_limit + 1
        )

        return EpochNumber(
            max_exit_epoch_number +
            epochs_required_to_exit_validators +
            int(self.w3.cc.spec.MIN_VALIDATOR_WITHDRAWABILITY_DELAY)
        )

    @staticmethod
    def compute_activation_exit_epoch(spec: BeaconSpecResponse, blockstamp: ReferenceBlockStamp) -> EpochNumber:
        """
        Return the epoch during which validator activations and exits initiated in ``epoch`` take effect.

        Spec: https://github.com/LeastAuthority/eth2.0-specs/blob/dev/specs/phase0/beacon-chain.md#compute_activation_exit_epoch
        """
        return EpochNumber(blockstamp.ref_epoch + 1 + int(spec.MAX_SEED_LOOKAHEAD))

    @lru_cache(maxsize=1)
    def _get_latest_exit_epoch(self, blockstamp: BlockStamp) -> tuple[EpochNumber, int]:
        """
        Returns the latest exit epoch and amount of validators that are exiting in this epoch
        """
        max_exit_epoch_number = EpochNumber(0)
        latest_to_exit_validators_count = 0

        for validator in self.w3.cc.get_validators(blockstamp):
            val_exit_epoch = EpochNumber(int(validator.validator.exit_epoch))

            if val_exit_epoch == FAR_FUTURE_EPOCH:
                continue

            if val_exit_epoch == max_exit_epoch_number:
                latest_to_exit_validators_count += 1

            elif val_exit_epoch > max_exit_epoch_number:
                max_exit_epoch_number = val_exit_epoch
                latest_to_exit_validators_count = 1

        return max_exit_epoch_number, latest_to_exit_validators_count

    def _get_sweep_delay_in_epochs(self, blockstamp: ReferenceBlockStamp):
        validators = self.w3.cc.get_validators(blockstamp)

        total_withdrawable_validators = len(list(filter(lambda validator: (
            is_partially_withdrawable_validator(self.w3.cc.spec, validator) or
            is_fully_withdrawable_validator(self.w3.cc.spec, validator, blockstamp.ref_epoch)
        ), validators)))

        chain_config = self.get_chain_config(blockstamp)
        return int(
            total_withdrawable_validators *
            self.AVG_EXPECTING_WITHDRAWALS_SWEEP_DURATION_MULTIPLIER /
            int(self.w3.cc.spec.MAX_WITHDRAWALS_PER_PAYLOAD) /
            chain_config.slots_per_epoch
        )

    @lru_cache(maxsize=1)
    def _get_churn_limit(self, blockstamp: ReferenceBlockStamp) -> int:
        total_active_validators = reduce(
            lambda total, validator: total + int(is_active_validator(validator, blockstamp.ref_epoch)),
            self.w3.cc.get_validators(blockstamp),
            0,
        )
        return max(
            int(self.w3.cc.spec.MIN_PER_EPOCH_CHURN_LIMIT),
            total_active_validators // int(self.w3.cc.spec.CHURN_LIMIT_QUOTIENT)
        )

    def _get_processing_state(self, blockstamp: BlockStamp) -> EjectorProcessingState:
        ps = named_tuple_to_dataclass(
            self.report_contract.functions.getProcessingState().call(block_identifier=blockstamp.block_hash),
            EjectorProcessingState,
        )
        logger.info({'msg': 'Fetch processing state.', 'value': ps})
        return ps

    def is_main_data_submitted(self, blockstamp: BlockStamp) -> bool:
        processing_state = self._get_processing_state(blockstamp)
        return processing_state.data_submitted

    def is_contract_reportable(self, blockstamp: BlockStamp) -> bool:
        return not self.is_main_data_submitted(blockstamp)

    def is_reporting_allowed(self, blockstamp: BlockStamp) -> bool:
        """At this point we can't check anything, so just return True."""
        return True<|MERGE_RESOLUTION|>--- conflicted
+++ resolved
@@ -3,25 +3,13 @@
 
 from web3.types import Wei
 
-<<<<<<< HEAD
 from src.constants import FAR_FUTURE_EPOCH
-=======
-from src.constants import (
-    CHURN_LIMIT_QUOTIENT,
-    FAR_FUTURE_EPOCH,
-    MAX_EFFECTIVE_BALANCE,
-    MAX_SEED_LOOKAHEAD,
-    MAX_WITHDRAWALS_PER_PAYLOAD,
-    MIN_PER_EPOCH_CHURN_LIMIT,
-    MIN_VALIDATOR_WITHDRAWABILITY_DELAY,
-)
 from src.metrics.prometheus.business import CONTRACT_ON_PAUSE, FRAME_PREV_REPORT_REF_SLOT
 from src.metrics.prometheus.ejector import (
     EJECTOR_VALIDATORS_COUNT_TO_EJECT,
     EJECTOR_TO_WITHDRAW_WEI_AMOUNT,
     EJECTOR_MAX_EXIT_EPOCH
 )
->>>>>>> 6d98d6f2
 from src.metrics.prometheus.duration_meter import duration_meter
 from src.modules.ejector.data_encode import encode_data
 from src.modules.ejector.typings import EjectorProcessingState, ReportData
