--- conflicted
+++ resolved
@@ -34,19 +34,8 @@
         self.included += 1 if included else 0
 
 
-<<<<<<< HEAD
-def calculate_frames(epochs_to_process: tuple[EpochNumber, ...], epochs_per_frame: int) -> list[Frame]:
-    """Split epochs to process into frames of `epochs_per_frame` length"""
-    frames = []
-    for frame_epochs in batched(epochs_to_process, epochs_per_frame):
-        if len(frame_epochs) < epochs_per_frame:
-            raise ValueError("Insufficient epochs to form a frame")
-        frames.append((frame_epochs[0], frame_epochs[-1]))
-    return frames
-=======
 type Frame = tuple[EpochNumber, EpochNumber]
-type StateData = dict[Frame, defaultdict[ValidatorIndex, AttestationsAccumulator]]
->>>>>>> bacfa9c7
+type StateData = dict[Frame, defaultdict[ValidatorIndex, DutyAccumulator]]
 
 
 class State:
@@ -59,13 +48,9 @@
 
     The state can be migrated to be used for another frame's report by calling the `migrate` method.
     """
-<<<<<<< HEAD
-    att_data: dict[Frame, defaultdict[ValidatorIndex, DutyAccumulator]]
-    prop_data: dict[Frame, defaultdict[ValidatorIndex, DutyAccumulator]]
-    sync_data: dict[Frame, defaultdict[ValidatorIndex, DutyAccumulator]]
-=======
-    data: StateData
->>>>>>> bacfa9c7
+    att_data: StateData
+    prop_data: StateData
+    sync_data: StateData
 
     _epochs_to_process: tuple[EpochNumber, ...]
     _processed_epochs: set[EpochNumber]
@@ -73,17 +58,10 @@
 
     _consensus_version: int = 1
 
-<<<<<<< HEAD
-    def __init__(self, att_data: dict[Frame, dict[ValidatorIndex, DutyAccumulator]] | None = None) -> None:
-        self.att_data = {
-            frame: defaultdict(DutyAccumulator, validators) for frame, validators in (att_data or {}).items()
-        }
+    def __init__(self) -> None:
+        self.att_data = {}
         self.prop_data = {}
         self.sync_data = {}
-=======
-    def __init__(self) -> None:
-        self.data = {}
->>>>>>> bacfa9c7
         self._epochs_to_process = tuple()
         self._processed_epochs = set()
         self._epochs_per_frame = 0
@@ -166,7 +144,6 @@
             if epoch_range[0] <= epoch <= epoch_range[1]:
                 return epoch_range
         raise ValueError(f"Epoch {epoch} is out of frames range: {self.frames}")
-<<<<<<< HEAD
 
     def increment_att_duty(self, frame: Frame, val_index: ValidatorIndex, included: bool) -> None:
         self.att_data[frame][val_index].add_duty(included)
@@ -176,13 +153,6 @@
 
     def increment_sync_duty(self, frame: Frame, val_index: ValidatorIndex, included: bool) -> None:
         self.sync_data[frame][val_index].add_duty(included)
-=======
-
-    def increment_duty(self, frame: Frame, val_index: ValidatorIndex, included: bool) -> None:
-        if frame not in self.data:
-            raise ValueError(f"Frame {frame} is not found in the state")
-        self.data[frame][val_index].add_duty(included)
->>>>>>> bacfa9c7
 
     def add_processed_epoch(self, epoch: EpochNumber) -> None:
         self._processed_epochs.add(epoch)
@@ -191,15 +161,11 @@
         logger.info({"msg": f"Processed {len(self._processed_epochs)} of {len(self._epochs_to_process)} epochs"})
 
     def init_or_migrate(
-<<<<<<< HEAD
         self,
         l_epoch: EpochNumber,
         r_epoch: EpochNumber,
         epochs_per_frame: int,
         consensus_version: int
-=======
-        self, l_epoch: EpochNumber, r_epoch: EpochNumber, epochs_per_frame: int, consensus_version: int
->>>>>>> bacfa9c7
     ) -> None:
         if consensus_version != self._consensus_version:
             logger.warning(
@@ -211,7 +177,9 @@
             self.clear()
 
         frames = self.calculate_frames(tuple(sequence(l_epoch, r_epoch)), epochs_per_frame)
-        frames_data: StateData = {frame: defaultdict(AttestationsAccumulator) for frame in frames}
+        att_data = {frame: defaultdict(DutyAccumulator) for frame in frames}
+        sync_data = {frame: defaultdict(DutyAccumulator) for frame in frames}
+        prop_data = {frame: defaultdict(DutyAccumulator) for frame in frames}
 
         if not self.is_empty:
             cached_frames = self.frames
@@ -232,58 +200,11 @@
         self._consensus_version = consensus_version
         self.commit()
 
-<<<<<<< HEAD
-    def _fill_frames(self, l_epoch: EpochNumber, r_epoch: EpochNumber, epochs_per_frame: int) -> None:
-        frames = calculate_frames(tuple(sequence(l_epoch, r_epoch)), epochs_per_frame)
-        for frame in frames:
-            self.att_data.setdefault(frame, defaultdict(DutyAccumulator))
-            self.prop_data.setdefault(frame, defaultdict(DutyAccumulator))
-            self.sync_data.setdefault(frame, defaultdict(DutyAccumulator))
-
-    def _migrate_or_invalidate(self, l_epoch: EpochNumber, r_epoch: EpochNumber, epochs_per_frame: int) -> bool:
-        new_frames = calculate_frames(tuple(sequence(l_epoch, r_epoch)), epochs_per_frame)
-        inv_msg = f"Discarding invalid state cache because of frames change. {self.frames=}, {new_frames=}"
-
-        if self._invalidate_on_epoch_range_change(l_epoch, r_epoch):
-            logger.warning({"msg": inv_msg})
-            return True
-
-        frame_expanded = epochs_per_frame > self._epochs_per_frame
-        frame_shrunk = epochs_per_frame < self._epochs_per_frame
-
-        has_single_frame = len(self.frames) == len(new_frames) == 1
-
-        if has_single_frame and frame_expanded:
-            current_frame, *_ = self.frames
-            new_frame, *_ = new_frames
-            self.att_data[new_frame] = self.att_data.pop(current_frame)
-            self.prop_data[new_frame] = self.prop_data.pop(current_frame)
-            self.sync_data[new_frame] = self.sync_data.pop(current_frame)
-            logger.info({"msg": f"Migrated state cache to a new frame. {current_frame=}, {new_frame=}"})
-            return False
-
-        if has_single_frame and frame_shrunk:
-            logger.warning({"msg": inv_msg})
-            return True
-
-        if not has_single_frame and frame_expanded or frame_shrunk:
-            logger.warning({"msg": inv_msg})
-            return True
-
-        return False
-
-    def _invalidate_on_epoch_range_change(self, l_epoch: EpochNumber, r_epoch: EpochNumber) -> bool:
-        """Check if the epoch range has been invalidated."""
-        for epoch_set in (self._epochs_to_process, self._processed_epochs):
-            if any(epoch < l_epoch or epoch > r_epoch for epoch in epoch_set):
-                return True
-        return False
-=======
     def _migrate_frames_data(
         self, current_frames: list[Frame], new_frames: list[Frame]
     ) -> tuple[StateData, dict[Frame, bool]]:
         migration_status = {frame: False for frame in current_frames}
-        new_data: StateData = {frame: defaultdict(AttestationsAccumulator) for frame in new_frames}
+        new_data: StateData = {frame: defaultdict(DutyAccumulator) for frame in new_frames}
 
         logger.info({"msg": f"Migrating duties data cache: {current_frames=} -> {new_frames=}"})
 
@@ -305,7 +226,6 @@
                     break
 
         return new_data, migration_status
->>>>>>> bacfa9c7
 
     def validate(self, l_epoch: EpochNumber, r_epoch: EpochNumber) -> None:
         if not self.is_fulfilled:
@@ -318,26 +238,13 @@
         for epoch in sequence(l_epoch, r_epoch):
             if epoch not in self._processed_epochs:
                 raise InvalidState(f"Epoch {epoch} missing in processed epochs")
-
-<<<<<<< HEAD
-    @property
-    def frames(self) -> list[Frame]:
-        return calculate_frames(self._epochs_to_process, self._epochs_per_frame)
 
     def get_att_network_aggr(self, frame: Frame) -> DutyAccumulator:
         # TODO: exclude `active_slashed` validators from the calculation
         included = assigned = 0
         frame_data = self.att_data.get(frame)
-        if not frame_data:
-            raise ValueError(f"No data for frame {frame} to calculate attestations network aggregate")
-=======
-    def get_network_aggr(self, frame: Frame) -> AttestationsAccumulator:
-        # TODO: exclude `active_slashed` validators from the calculation
-        included = assigned = 0
-        frame_data = self.data.get(frame)
         if frame_data is None:
             raise ValueError(f"No data for frame {frame} to calculate network aggregate")
->>>>>>> bacfa9c7
         for validator, acc in frame_data.items():
             if acc.included > acc.assigned:
                 raise ValueError(f"Invalid accumulator: {validator=}, {acc=}")
@@ -353,7 +260,7 @@
     def get_sync_network_aggr(self, frame: Frame) -> DutyAccumulator:
         included = assigned = 0
         frame_data = self.sync_data.get(frame)
-        if not frame_data:
+        if frame_data is None:
             raise ValueError(f"No data for frame {frame} to calculate syncs network aggregate")
         for validator, acc in frame_data.items():
             if acc.included > acc.assigned:
@@ -370,7 +277,7 @@
     def get_prop_network_aggr(self, frame: Frame) -> DutyAccumulator:
         included = assigned = 0
         frame_data = self.prop_data.get(frame)
-        if not frame_data:
+        if frame_data is None:
             raise ValueError(f"No data for frame {frame} to calculate proposal network aggregate")
         for validator, acc in frame_data.items():
             if acc.included > acc.assigned:
