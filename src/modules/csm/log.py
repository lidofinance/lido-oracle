import json
from collections import defaultdict
from dataclasses import asdict, dataclass, field

from src.modules.csm.state import DutyAccumulator
from src.modules.csm.types import Shares
from src.providers.execution.contracts.cs_parameters_registry import PerformanceCoefficients
from src.types import EpochNumber, NodeOperatorId, ReferenceBlockStamp, ValidatorIndex


class LogJSONEncoder(json.JSONEncoder): ...


@dataclass
class ValidatorFrameSummary:
    performance: float = 0.0
    threshold: float = 0.0
    rewards_share: float = 0.0
    slashed: bool = False
<<<<<<< HEAD
    attestation_duty: DutyAccumulator = field(default_factory=DutyAccumulator)
    proposal_duty: DutyAccumulator = field(default_factory=DutyAccumulator)
    sync_duty: DutyAccumulator = field(default_factory=DutyAccumulator)
=======
    strikes: int = 0
>>>>>>> 19cbfa35


@dataclass
class OperatorFrameSummary:
    distributed: int = 0
    performance_coefficients: PerformanceCoefficients = field(default_factory=PerformanceCoefficients)
    validators: dict[ValidatorIndex, ValidatorFrameSummary] = field(default_factory=lambda: defaultdict(ValidatorFrameSummary))


@dataclass
class FramePerfLog:
    """A log of performance assessed per operator in the given frame"""
    blockstamp: ReferenceBlockStamp
    frame: tuple[EpochNumber, EpochNumber]
    distributable: Shares = 0
    distributed_rewards: Shares = 0
    rebate_to_protocol: Shares = 0
    operators: dict[NodeOperatorId, OperatorFrameSummary] = field(
        default_factory=lambda: defaultdict(OperatorFrameSummary)
    )

    @staticmethod
    def encode(logs: list['FramePerfLog']) -> bytes:
        return (
            LogJSONEncoder(
                indent=None,
                separators=(',', ':'),
                sort_keys=True,
            )
            .encode([asdict(log) for log in logs])
            .encode()
        )<|MERGE_RESOLUTION|>--- conflicted
+++ resolved
@@ -17,13 +17,10 @@
     threshold: float = 0.0
     rewards_share: float = 0.0
     slashed: bool = False
-<<<<<<< HEAD
+    strikes: int = 0
     attestation_duty: DutyAccumulator = field(default_factory=DutyAccumulator)
     proposal_duty: DutyAccumulator = field(default_factory=DutyAccumulator)
     sync_duty: DutyAccumulator = field(default_factory=DutyAccumulator)
-=======
-    strikes: int = 0
->>>>>>> 19cbfa35
 
 
 @dataclass
