import json
from collections import defaultdict
from dataclasses import asdict, dataclass, field

from src.modules.csm.state import DutyAccumulator
from src.modules.csm.types import Shares
from src.types import EpochNumber, NodeOperatorId, ReferenceBlockStamp, ValidatorIndex


class LogJSONEncoder(json.JSONEncoder): ...


@dataclass
class ValidatorFrameSummary:
<<<<<<< HEAD
    attestations: DutyAccumulator = field(default_factory=DutyAccumulator)
    proposals: DutyAccumulator = field(default_factory=DutyAccumulator)
    sync_committee: DutyAccumulator = field(default_factory=DutyAccumulator)
    performance: float = 0.0
=======
    attestation_duty: AttestationsAccumulator = field(default_factory=AttestationsAccumulator)
>>>>>>> bacfa9c7
    slashed: bool = False


@dataclass
class OperatorFrameSummary:
    distributed: int = 0
    validators: dict[ValidatorIndex, ValidatorFrameSummary] = field(default_factory=lambda: defaultdict(ValidatorFrameSummary))
    stuck: bool = False


@dataclass
class FramePerfLog:
    """A log of performance assessed per operator in the given frame"""

    blockstamp: ReferenceBlockStamp
    frame: tuple[EpochNumber, EpochNumber]
    threshold: float = 0.0
    distributable: Shares = 0
    operators: dict[NodeOperatorId, OperatorFrameSummary] = field(
        default_factory=lambda: defaultdict(OperatorFrameSummary)
    )

    @staticmethod
    def encode(logs: list['FramePerfLog']) -> bytes:
        return (
            LogJSONEncoder(
                indent=None,
                separators=(',', ':'),
                sort_keys=True,
            )
            .encode([asdict(log) for log in logs])
            .encode()
        )<|MERGE_RESOLUTION|>--- conflicted
+++ resolved
@@ -12,14 +12,10 @@
 
 @dataclass
 class ValidatorFrameSummary:
-<<<<<<< HEAD
-    attestations: DutyAccumulator = field(default_factory=DutyAccumulator)
-    proposals: DutyAccumulator = field(default_factory=DutyAccumulator)
-    sync_committee: DutyAccumulator = field(default_factory=DutyAccumulator)
+    attestation_duty: DutyAccumulator = field(default_factory=DutyAccumulator)
+    proposal_duty: DutyAccumulator = field(default_factory=DutyAccumulator)
+    sync_duty: DutyAccumulator = field(default_factory=DutyAccumulator)
     performance: float = 0.0
-=======
-    attestation_duty: AttestationsAccumulator = field(default_factory=AttestationsAccumulator)
->>>>>>> bacfa9c7
     slashed: bool = False
 
 
