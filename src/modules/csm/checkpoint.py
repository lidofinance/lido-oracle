import logging
from concurrent.futures import ThreadPoolExecutor, as_completed
from dataclasses import dataclass
from itertools import batched
from threading import Lock
from typing import Iterable, Sequence, TypeGuard

from src import variables
from src.constants import SLOTS_PER_HISTORICAL_ROOT, EPOCHS_PER_SYNC_COMMITTEE_PERIOD
from src.metrics.prometheus.csm import CSM_UNPROCESSED_EPOCHS_COUNT, CSM_MIN_UNPROCESSED_EPOCH
from src.modules.csm.state import State
from src.providers.consensus.client import ConsensusClient
from src.providers.consensus.types import SyncCommittee, SyncAggregate
from src.utils.blockstamp import build_blockstamp
from src.providers.consensus.types import BlockAttestation, BlockAttestationEIP7549
from src.types import BlockRoot, BlockStamp, CommitteeIndex, EpochNumber, SlotNumber, ValidatorIndex
from src.utils.range import sequence
from src.utils.slot import get_prev_non_missed_slot
from src.utils.timeit import timeit
from src.utils.types import hex_str_to_bytes
from src.utils.web3converter import Web3Converter

logger = logging.getLogger(__name__)
lock = Lock()


class MinStepIsNotReached(Exception): ...
class SlotOutOfRootsRange(Exception): ...


@dataclass
class FrameCheckpoint:
    slot: SlotNumber  # Slot for the state to get the trusted block roots from.
    duty_epochs: Sequence[EpochNumber]  # NOTE: max 255 elements.


@dataclass
class ValidatorDuty:
    index: ValidatorIndex
    included: bool


class FrameCheckpointsIterator:
    converter: Web3Converter

    l_epoch: EpochNumber
    r_epoch: EpochNumber

    # Max available epoch to process according to the finalized epoch
    max_available_epoch_to_check: EpochNumber

    # Min checkpoint step is 10 because it's a reasonable number of epochs to process at once (~1 hour)
    MIN_CHECKPOINT_STEP = 10
    # Max checkpoint step is 255 epochs because block_roots size from state is 8192 slots (256 epochs)
    # to check duty of every epoch, we need to check 64 slots (32 slots of duty epoch + 32 slots of next epoch).
    # In the end we got 255 committees and 8192 block_roots to check them for every checkpoint.
    MAX_CHECKPOINT_STEP = 255
    # Delay from last duty epoch to get checkpoint slot.
    # Regard to EIP-7045 if we want to process epoch N, we need to get attestation data from epoch N and N + 1.
    # To get attestation data block roots for epoch N and N + 1 we need to
    # get roots from state checkpoint slot for epoch N + 2. That's why we need the delay from epoch N.
    CHECKPOINT_SLOT_DELAY_EPOCHS = 2

    def __init__(
        self, converter: Web3Converter, l_epoch: EpochNumber, r_epoch: EpochNumber, finalized_epoch: EpochNumber
    ):
        if l_epoch > r_epoch:
            raise ValueError("Left border epoch should be less or equal right border epoch")
        self.converter = converter
        self.l_epoch = l_epoch
        self.r_epoch = r_epoch

        self.max_available_epoch_to_check = min(
            self.r_epoch, EpochNumber(finalized_epoch - self.CHECKPOINT_SLOT_DELAY_EPOCHS)
        )

        if self.r_epoch > self.max_available_epoch_to_check and not self._is_min_step_reached():
            raise MinStepIsNotReached()

    def __iter__(self):
        for checkpoint_epochs in batched(
            sequence(self.l_epoch, self.max_available_epoch_to_check),
            self.MAX_CHECKPOINT_STEP,
        ):
            checkpoint_slot = self.converter.get_epoch_first_slot(
                EpochNumber(max(checkpoint_epochs) + self.CHECKPOINT_SLOT_DELAY_EPOCHS)
            )
            logger.info(
                {"msg": f"Checkpoint slot {checkpoint_slot} with {len(checkpoint_epochs)} duty epochs is prepared"}
            )
            yield FrameCheckpoint(checkpoint_slot, checkpoint_epochs)

    def _is_min_step_reached(self):
        # NOTE: processing delay can be negative
        # if the finalized epoch is less than next epoch to check (l_epoch)
        processing_delay = self.max_available_epoch_to_check - self.l_epoch
        if processing_delay >= self.MIN_CHECKPOINT_STEP:
            return True
        logger.info(
            {
                "msg": f"Minimum checkpoint step is not reached, current delay is {processing_delay} epochs",
                "max_available_epoch_to_check": self.max_available_epoch_to_check,
                "l_epoch": self.l_epoch,
                "r_epoch": self.r_epoch,
            }
        )
        return False


type SlotBlockRoot = tuple[SlotNumber, BlockRoot | None]
type SyncCommittees = dict[SlotNumber, list[ValidatorDuty]]
type AttestationCommittees = dict[tuple[SlotNumber, CommitteeIndex], list[ValidatorDuty]]


class SyncCommitteesCache(dict):

    max_size = variables.CSM_ORACLE_MAX_CONCURRENCY

    def __setitem__(self, committee_network_index: int, value: SyncCommittee | None):
        if len(self) >= self.max_size:
            self.pop(min(self))
        super().__setitem__(committee_network_index, value)


SYNC_COMMITTEE_CACHE = SyncCommitteesCache()


class FrameCheckpointProcessor:
    cc: ConsensusClient
    converter: Web3Converter

    state: State
    finalized_blockstamp: BlockStamp

    eip7549_supported: bool

    def __init__(
        self,
        cc: ConsensusClient,
        state: State,
        converter: Web3Converter,
        finalized_blockstamp: BlockStamp,
        eip7549_supported: bool = True,
    ):
        self.cc = cc
        self.converter = converter
        self.state = state
        self.finalized_blockstamp = finalized_blockstamp
        self.eip7549_supported = eip7549_supported

    def exec(self, checkpoint: FrameCheckpoint) -> int:
        logger.info(
            {"msg": f"Processing checkpoint for slot {checkpoint.slot} with {len(checkpoint.duty_epochs)} epochs"}
        )
        unprocessed_epochs = [e for e in checkpoint.duty_epochs if e in self.state.unprocessed_epochs]
        if not unprocessed_epochs:
            logger.info({"msg": "Nothing to process in the checkpoint"})
            return 0
        block_roots = self._get_block_roots(checkpoint.slot)
        duty_epochs_roots = {
            duty_epoch: self._select_block_roots(block_roots, duty_epoch, checkpoint.slot)
            for duty_epoch in unprocessed_epochs
        }
        self._process(block_roots, checkpoint.slot, unprocessed_epochs, duty_epochs_roots)
        self.state.commit()
        return len(unprocessed_epochs)

    def _get_block_roots(self, checkpoint_slot: SlotNumber):
        logger.info({"msg": f"Get block roots for slot {checkpoint_slot}"})
        # Checkpoint for us like a time point, that's why we use slot, not root.
        # `s % 8192 = i` is the index where slot `s` will be located.
        # If `s` is `checkpoint_slot -> state.slot`, then it cannot yet be in `block_roots`.
        # So it is the index that will be overwritten in the next slot, i.e. the index of the oldest root.
        pivot_index = checkpoint_slot % SLOTS_PER_HISTORICAL_ROOT
        br = self.cc.get_state_block_roots(checkpoint_slot)
        # Replace duplicated roots to None to mark missed slots
        return [br[i] if i == pivot_index or br[i] != br[i - 1] else None for i in range(len(br))]

    def _select_block_roots(
        self, block_roots: list[BlockRoot | None], duty_epoch: EpochNumber, checkpoint_slot: SlotNumber
    ) -> tuple[list[SlotBlockRoot], list[SlotBlockRoot]]:
        roots_to_check = []
        # To check duties in the current epoch you need to
        # have 32 slots of the current epoch and 32 slots of the next epoch
        slots = sequence(
            self.converter.get_epoch_first_slot(duty_epoch),
            self.converter.get_epoch_last_slot(EpochNumber(duty_epoch + 1)),
        )
        for slot_to_check in slots:
            block_root = self._select_block_root_by_slot(block_roots, checkpoint_slot, slot_to_check)
            roots_to_check.append((slot_to_check, block_root))

        duty_epoch_roots, next_epoch_roots = roots_to_check[:32], roots_to_check[32:]

        return duty_epoch_roots, next_epoch_roots

    @staticmethod
    def _select_block_root_by_slot(block_roots: list[BlockRoot | None], checkpoint_slot: SlotNumber, root_slot: SlotNumber) -> BlockRoot | None:
        # From spec
        # https://github.com/ethereum/consensus-specs/blob/dev/specs/phase0/beacon-chain.md#get_block_root_at_slot
        if not root_slot < checkpoint_slot <= root_slot + SLOTS_PER_HISTORICAL_ROOT:
            raise SlotOutOfRootsRange("Slot is out of the state block roots range")
        return block_roots[root_slot % SLOTS_PER_HISTORICAL_ROOT]

    def _process(
        self,
        checkpoint_block_roots: list[BlockRoot | None],
        checkpoint_slot: SlotNumber,
        unprocessed_epochs: list[EpochNumber],
        duty_epochs_roots: dict[EpochNumber, tuple[list[SlotBlockRoot], list[SlotBlockRoot]]]
    ):
        executor = ThreadPoolExecutor(max_workers=variables.CSM_ORACLE_MAX_CONCURRENCY)
        try:
            futures = {
                executor.submit(
                    self._check_duties,
                    checkpoint_block_roots,
                    checkpoint_slot,
                    duty_epoch,
                    *duty_epochs_roots[duty_epoch]
                )
                for duty_epoch in unprocessed_epochs
            }
            for future in as_completed(futures):
                future.result()
        except Exception as e:
            logger.error({"msg": "Error processing epochs in threads", "error": repr(e)})
            raise SystemExit(1) from e
        finally:
            logger.info({"msg": "Shutting down the executor"})
            executor.shutdown(wait=True, cancel_futures=True)
            logger.info({"msg": "The executor was shut down"})

    @timeit(lambda args, duration: logger.info({"msg": f"Epoch {args.duty_epoch} processed in {duration:.2f} seconds"}))
    def _check_duties(
        self,
        checkpoint_block_roots: list[BlockRoot | None],
        checkpoint_slot: SlotNumber,
        duty_epoch: EpochNumber,
        duty_epoch_roots: list[SlotBlockRoot],
        next_epoch_roots: list[SlotBlockRoot],
    ):
        logger.info({"msg": f"Processing epoch {duty_epoch}"})
<<<<<<< HEAD

        att_committees = self._prepare_att_committees(EpochNumber(duty_epoch))
        propose_duties = self._prepare_propose_duties(EpochNumber(duty_epoch), checkpoint_block_roots, checkpoint_slot)
        sync_committees = self._prepare_sync_committee(EpochNumber(duty_epoch), duty_epoch_roots)
        for slot, root in [*duty_epoch_roots, *next_epoch_roots]:
            missed_slot = root is None
            if missed_slot:
                continue
            attestations, sync_aggregate = self.cc.get_block_attestations_and_sync(root)
            process_attestations(attestations, att_committees, self.eip7549_supported)
            if (slot, root) in duty_epoch_roots:
                propose_duties[slot].included = True
                process_sync(slot, sync_aggregate, sync_committees)

        with lock:
=======
        committees = self._prepare_committees(duty_epoch)
        for root in block_roots:
            attestations = self.cc.get_block_attestations(root)
            process_attestations(attestations, committees, self.eip7549_supported)
        with lock:
            for committee in committees.values():
                for validator_duty in committee:
                    self.state.increment_duty(
                        duty_epoch,
                        validator_duty.index,
                        included=validator_duty.included,
                    )
>>>>>>> e5f601e8
            if duty_epoch not in self.state.unprocessed_epochs:
                raise ValueError(f"Epoch {duty_epoch} is not in epochs that should be processed")
            frame = self.state.find_frame(duty_epoch)
            for att_committee in att_committees.values():
                for att_duty in att_committee:
                    self.state.increment_att_duty(
                        frame,
                        att_duty.index,
                        included=att_duty.included,
                    )
            for sync_committee in sync_committees.values():
                for sync_duty in sync_committee:
                    self.state.increment_sync_duty(
                        frame,
                        sync_duty.index,
                        included=sync_duty.included,
                    )
            for proposer_duty in propose_duties.values():
                self.state.increment_prop_duty(
                    frame,
                    proposer_duty.index,
                    included=proposer_duty.included
                )
            self.state.add_processed_epoch(duty_epoch)
            self.state.log_progress()
            unprocessed_epochs = self.state.unprocessed_epochs
            CSM_UNPROCESSED_EPOCHS_COUNT.set(len(unprocessed_epochs))
            CSM_MIN_UNPROCESSED_EPOCH.set(min(unprocessed_epochs or {EpochNumber(-1)}))

    @timeit(
        lambda args, duration: logger.info(
            {"msg": f"Attestation Committees for epoch {args.epoch} prepared in {duration:.2f} seconds"}
        )
    )
    def _prepare_att_committees(self, epoch: EpochNumber) -> AttestationCommittees:
        committees = {}
        for committee in self.cc.get_attestation_committees(self.finalized_blockstamp, epoch):
            validators = []
            # Order of insertion is used to track the positions in the committees.
            for validator in committee.validators:
                validators.append(ValidatorDuty(index=validator, included=False))
            committees[(committee.slot, committee.index)] = validators
        return committees

    @timeit(
        lambda args, duration: logger.info(
            {"msg": f"Sync Committee for epoch {args.epoch} prepared in {duration:.2f} seconds"}
        )
    )
    def _prepare_sync_committee(
        self, epoch: EpochNumber, duty_block_roots: list[SlotBlockRoot]
    ) -> dict[SlotNumber, list[ValidatorDuty]]:

        sync_committee = self._get_cached_sync_committee(epoch)

        duties = {}
        for slot, root in duty_block_roots:
            missed_slot = root is None
            if missed_slot:
                continue
            duties[slot] = [
                ValidatorDuty(index=ValidatorIndex(int(validator)), included=False)
                for validator in sync_committee.validators
            ]

        return duties

    def _get_cached_sync_committee(self, epoch: EpochNumber) -> SyncCommittee:
        sync_committee_index = epoch // EPOCHS_PER_SYNC_COMMITTEE_PERIOD
        with lock:
            sync_committee = SYNC_COMMITTEE_CACHE.get(sync_committee_index)
            if not sync_committee:
                epochs_before_new_sync_committee = epoch % EPOCHS_PER_SYNC_COMMITTEE_PERIOD
                epochs_range = EPOCHS_PER_SYNC_COMMITTEE_PERIOD - epochs_before_new_sync_committee
                logger.info({"msg": f"Preparing cached Sync Committee for {epochs_range} epochs from {epoch} epoch"})
                state_blockstamp = build_blockstamp(
                    get_prev_non_missed_slot(
                        self.cc,
                        self.converter.get_epoch_first_slot(epoch),
                        self.finalized_blockstamp.slot_number
                    )
                )
                sync_committee = self.cc.get_sync_committee(state_blockstamp, epoch)
                SYNC_COMMITTEE_CACHE[sync_committee_index] = sync_committee
            return sync_committee

    @timeit(
        lambda args, duration: logger.info(
            {"msg": f"Propose Duties for epoch {args.epoch} prepared in {duration:.2f} seconds"}
        )
    )
    def _prepare_propose_duties(
        self,
        epoch: EpochNumber,
        checkpoint_block_roots: list[BlockRoot | None],
        checkpoint_slot: SlotNumber
    ) -> dict[SlotNumber, ValidatorDuty]:
        duties = {}
        dependent_root = self._get_dependent_root_for_proposer_duties(epoch, checkpoint_block_roots, checkpoint_slot)
        proposer_duties = self.cc.get_proposer_duties(epoch, dependent_root)
        for duty in proposer_duties:
            duties[SlotNumber(int(duty.slot))] = ValidatorDuty(
                index=ValidatorIndex(int(duty.validator_index)), included=False
            )
        return duties

    def _get_dependent_root_for_proposer_duties(
        self,
        epoch: EpochNumber,
        checkpoint_block_roots: list[BlockRoot | None],
        checkpoint_slot: SlotNumber
    ) -> BlockRoot:
        dependent_root = None
        dependent_slot = self.converter.get_epoch_last_slot(EpochNumber(epoch - 1))
        try:
            while not dependent_root:
                dependent_root = self._select_block_root_by_slot(
                    checkpoint_block_roots, checkpoint_slot, dependent_slot
                )
                if dependent_root:
                    logger.debug(
                        {
                            "msg": f"Got dependent root from state block roots for epoch {epoch}. "
                                   f"{dependent_slot=} {dependent_root=}"
                        }
                    )
                    break
                dependent_slot = SlotNumber(int(dependent_slot - 1))
        except SlotOutOfRootsRange:
            dependent_non_missed_slot = SlotNumber(int(
                get_prev_non_missed_slot(
                    self.cc,
                    dependent_slot,
                    self.finalized_blockstamp.slot_number
                ).message.slot)
            )
            dependent_root = self.cc.get_block_root(dependent_non_missed_slot).root
            logger.debug(
                {
                    "msg": f"Got dependent root from CL for epoch {epoch}. "
                           f"{dependent_non_missed_slot=} {dependent_root=}"
                }
            )
        return dependent_root


def process_sync(slot: SlotNumber, sync_aggregate: SyncAggregate, committees: SyncCommittees) -> None:
    committee = committees[slot]
    # Spec: https://github.com/ethereum/consensus-specs/blob/dev/specs/altair/beacon-chain.md#syncaggregate
    sync_bits = hex_bitvector_to_list(sync_aggregate.sync_committee_bits)
    for index_in_committee in get_set_indices(sync_bits):
        committee[index_in_committee].included = True


def process_attestations(
    attestations: Iterable[BlockAttestation],
    committees: AttestationCommittees,
    eip7549_supported: bool = True,
) -> None:
    for attestation in attestations:
        if is_eip7549_attestation(attestation) and not eip7549_supported:
            raise ValueError("EIP-7549 support is not enabled")
        committee_offset = 0
        for committee_idx in get_committee_indices(attestation):
            committee = committees.get((attestation.data.slot, committee_idx), [])
            att_bits = hex_bitlist_to_list(attestation.aggregation_bits)[committee_offset:][: len(committee)]
            for index_in_committee in get_set_indices(att_bits):
                committee[index_in_committee].included = True
            committee_offset += len(committee)


def get_committee_indices(attestation: BlockAttestation) -> list[CommitteeIndex]:
    if is_eip7549_attestation(attestation):
        return [CommitteeIndex(i) for i in get_set_indices(hex_bitvector_to_list(attestation.committee_bits))]
    return [attestation.data.index]


def is_eip7549_attestation(attestation: BlockAttestation) -> TypeGuard[BlockAttestationEIP7549]:
    # @see https://eips.ethereum.org/EIPS/eip-7549
    has_committee_bits = getattr(attestation, "committee_bits") is not None
    has_zero_index = attestation.data.index == 0
    if has_committee_bits and not has_zero_index:
        raise ValueError(f"Got invalid {attestation=}")
    return has_committee_bits and has_zero_index


def get_set_indices(bits: Sequence[bool]) -> list[int]:
    """Returns indices of truthy values in the supplied sequence"""
    return [i for (i, bit) in enumerate(bits) if bit]


def hex_bitvector_to_list(bitvector: str) -> list[bool]:
    bytes_ = hex_str_to_bytes(bitvector)
    return _bytes_to_bool_list(bytes_)


def hex_bitlist_to_list(bitlist: str) -> list[bool]:
    bytes_ = hex_str_to_bytes(bitlist)
    if not bytes_ or bytes_[-1] == 0:
        raise ValueError(f"Got invalid {bitlist=}")
    bitlist_len = int.from_bytes(bytes_, "little").bit_length() - 1
    return _bytes_to_bool_list(bytes_, count=bitlist_len)


def _bytes_to_bool_list(bytes_: bytes, count: int | None = None) -> list[bool]:
    count = count if count is not None else len(bytes_) * 8
    # copied from https://github.com/ethereum/py-ssz/blob/main/ssz/sedes/bitvector.py#L66
    return [bool((bytes_[bit_index // 8] >> bit_index % 8) % 2) for bit_index in range(count)]<|MERGE_RESOLUTION|>--- conflicted
+++ resolved
@@ -241,7 +241,6 @@
         next_epoch_roots: list[SlotBlockRoot],
     ):
         logger.info({"msg": f"Processing epoch {duty_epoch}"})
-<<<<<<< HEAD
 
         att_committees = self._prepare_att_committees(EpochNumber(duty_epoch))
         propose_duties = self._prepare_propose_duties(EpochNumber(duty_epoch), checkpoint_block_roots, checkpoint_slot)
@@ -257,40 +256,25 @@
                 process_sync(slot, sync_aggregate, sync_committees)
 
         with lock:
-=======
-        committees = self._prepare_committees(duty_epoch)
-        for root in block_roots:
-            attestations = self.cc.get_block_attestations(root)
-            process_attestations(attestations, committees, self.eip7549_supported)
-        with lock:
-            for committee in committees.values():
-                for validator_duty in committee:
-                    self.state.increment_duty(
-                        duty_epoch,
-                        validator_duty.index,
-                        included=validator_duty.included,
-                    )
->>>>>>> e5f601e8
             if duty_epoch not in self.state.unprocessed_epochs:
                 raise ValueError(f"Epoch {duty_epoch} is not in epochs that should be processed")
-            frame = self.state.find_frame(duty_epoch)
             for att_committee in att_committees.values():
                 for att_duty in att_committee:
                     self.state.increment_att_duty(
-                        frame,
+                        duty_epoch,
                         att_duty.index,
                         included=att_duty.included,
                     )
             for sync_committee in sync_committees.values():
                 for sync_duty in sync_committee:
                     self.state.increment_sync_duty(
-                        frame,
+                        duty_epoch,
                         sync_duty.index,
                         included=sync_duty.included,
                     )
             for proposer_duty in propose_duties.values():
                 self.state.increment_prop_duty(
-                    frame,
+                    duty_epoch,
                     proposer_duty.index,
                     included=proposer_duty.included
                 )
