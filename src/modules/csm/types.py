--- conflicted
+++ resolved
@@ -9,7 +9,6 @@
 
 logger = logging.getLogger(__name__)
 
-<<<<<<< HEAD
 type StrikesValidator = tuple[NodeOperatorId, HexBytes]
 
 
@@ -48,8 +47,6 @@
         self.data.insert(0, item)
 
 
-=======
->>>>>>> c8b6267b
 Shares: TypeAlias = int
 type RewardsTreeLeaf = tuple[NodeOperatorId, Shares]
 type StrikesTreeLeaf = tuple[NodeOperatorId, HexBytes, StrikesList]
