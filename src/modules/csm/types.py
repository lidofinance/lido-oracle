--- conflicted
+++ resolved
@@ -58,10 +58,7 @@
     tree_cid: CID | Literal[""]
     log_cid: CID
     distributed: int
-<<<<<<< HEAD
     rebate: int
-=======
->>>>>>> 19cbfa35
     strikes_tree_root: HexBytes
     strikes_tree_cid: CID | Literal[""]
 
@@ -74,12 +71,7 @@
             str(self.tree_cid),
             str(self.log_cid),
             self.distributed,
-<<<<<<< HEAD
             self.rebate,
             self.strikes_tree_root,
             str(self.strikes_tree_cid),
-=======
-            self.strikes_tree_root,
-            self.strikes_tree_cid,
->>>>>>> 19cbfa35
         )