import logging
from collections import defaultdict
from functools import cached_property
from typing import Iterable

from src.constants import TOTAL_BASIS_POINTS, UINT64_MAX
from src.metrics.prometheus.business import CONTRACT_ON_PAUSE
from src.metrics.prometheus.csm import (
    CSM_CURRENT_FRAME_RANGE_L_EPOCH,
    CSM_CURRENT_FRAME_RANGE_R_EPOCH,
)
from src.metrics.prometheus.duration_meter import duration_meter
from src.modules.csm.checkpoint import CheckpointProcessor, CheckpointsIterator, MinStepIsNotReached
from src.modules.csm.state import State
from src.modules.csm.tree import Tree
from src.modules.csm.types import ReportData
from src.modules.submodules.consensus import ConsensusModule
from src.modules.submodules.oracle_module import BaseModule, ModuleExecuteDelay
from src.providers.execution.contracts.cs_fee_oracle import CSFeeOracleContract
from src.providers.execution.exceptions import InconsistentData
from src.types import BlockStamp, EpochNumber, ReferenceBlockStamp, SlotNumber, StakingModuleAddress, ValidatorIndex
from src.utils.blockstamp import build_blockstamp
from src.utils.cache import global_lru_cache as lru_cache
from src.utils.slot import get_next_non_missed_slot
from src.utils.web3converter import Web3Converter
from src.web3py.extensions.lido_validators import NodeOperatorId, StakingModule, ValidatorsByNodeOperator
from src.web3py.types import Web3

logger = logging.getLogger(__name__)


class NoModuleFound(Exception):
    """Raised if no module find in the StakingRouter by the provided address"""


class CSMError(Exception):
    """Unrecoverable error in CSM module"""


class CSOracle(BaseModule, ConsensusModule):
    """
    CSM performance module collects performance of CSM node operators and creates a Merkle tree of the resulting
    distribution of shares among the operators. The root of the tree is then submitted to the module contract.

    The algorithm for calculating performance includes the following steps:
        1. Collect all the attestation duties of the network validators for the frame.
        2. Calculate the performance of each validator based on the attestations.
        3. Calculate the share of each CSM node operator excluding underperforming validators.
    """

    COMPATIBLE_CONTRACT_VERSIONS = [1]
    COMPATIBLE_CONSENSUS_VERSIONS = [1]

    report_contract: CSFeeOracleContract

    def __init__(self, w3: Web3):
        self.report_contract = w3.csm.oracle
        self.state = State.load()
        super().__init__(w3)

    def refresh_contracts(self):
        self.report_contract = self.w3.csm.oracle  # type: ignore
        self.state.clear()

    def execute_module(self, last_finalized_blockstamp: BlockStamp) -> ModuleExecuteDelay:
        collected = self.collect_data(last_finalized_blockstamp)
        if not collected:
            logger.info(
                {"msg": "Data required for the report is not fully collected yet. Waiting for the next finalized epoch"}
            )
            return ModuleExecuteDelay.NEXT_FINALIZED_EPOCH

        # pylint:disable=duplicate-code
        report_blockstamp = self.get_blockstamp_for_report(last_finalized_blockstamp)
        if not report_blockstamp:
            return ModuleExecuteDelay.NEXT_FINALIZED_EPOCH

        self.process_report(report_blockstamp)
        return ModuleExecuteDelay.NEXT_SLOT

    @lru_cache(maxsize=1)
    @duration_meter()
    def build_report(self, blockstamp: ReferenceBlockStamp) -> tuple:
        # NOTE: We cannot use `r_epoch` from the `current_frame_range` call because the `blockstamp` is a
        # `ReferenceBlockStamp`, hence it's a block the frame ends at. We use `ref_epoch` instead.
        l_epoch, _ = self.current_frame_range(blockstamp)
        r_epoch = blockstamp.ref_epoch

        self.state.validate(l_epoch, r_epoch)
        self.state.status()

        distributed, shares = self.calculate_distribution(blockstamp)
        if not distributed:
            logger.info({"msg": "No shares distributed in the current frame"})

        # Load the previous tree if any.
        root = self.w3.csm.get_csm_tree_root(blockstamp)
        cid = self.w3.csm.get_csm_tree_cid(blockstamp)

        if cid:
            logger.info({"msg": "Fetching tree by CID from IPFS", "cid": repr(cid)})
            last_tree = Tree.decode(self.w3.ipfs.fetch(cid))

            if last_tree.root != root:
                raise ValueError("Unexpected tree root got from IPFS dump")

            logger.info({"msg": "Restored tree from IPFS dump", "root": repr(root)})
            # Update cumulative amount of shares for all operators.
            for v in last_tree.tree.values:
                no_id, amount = v["value"]
                shares[no_id] += amount

        tree = self.make_tree(shares)
        if tree:
            cid = self.w3.ipfs.publish(tree.encode())
            root = tree.root

        return ReportData(
            self.report_contract.get_consensus_version(blockstamp.block_hash),
            blockstamp.ref_slot,
            tree_root=root,
            tree_cid=cid,
            distributed=distributed,
        ).as_tuple()

    def is_main_data_submitted(self, blockstamp: BlockStamp) -> bool:
        last_ref_slot = self.w3.csm.get_csm_last_processing_ref_slot(blockstamp)
        ref_slot = self.get_current_frame(blockstamp).ref_slot
        return last_ref_slot == ref_slot

    def is_contract_reportable(self, blockstamp: BlockStamp) -> bool:
        return not self.is_main_data_submitted(blockstamp)

    def is_reporting_allowed(self, blockstamp: ReferenceBlockStamp) -> bool:
        on_pause = self.report_contract.is_paused(blockstamp.block_hash)
        CONTRACT_ON_PAUSE.labels("csm").set(on_pause)
        return not on_pause

    @cached_property
    def module(self) -> StakingModule:
        modules: list[StakingModule] = self.w3.lido_contracts.staking_router.get_staking_modules(
            self._receive_last_finalized_slot().block_hash
        )

        for mod in modules:
            if mod.staking_module_address == self.w3.csm.module.address:
                return mod

        raise NoModuleFound

    @lru_cache(maxsize=1)
    def module_validators_by_node_operators(self, blockstamp: BlockStamp) -> ValidatorsByNodeOperator:
        return self.w3.lido_validators.get_module_validators_by_node_operators(
            StakingModuleAddress(self.module.staking_module_address), blockstamp
        )

    def collect_data(self, blockstamp: BlockStamp) -> bool:
        """Ongoing report data collection before the report ref slot and it's submission"""
        logger.info({"msg": "Collecting data for the report"})

        converter = self.converter(blockstamp)

        l_epoch, r_epoch = self.current_frame_range(blockstamp)
        logger.info({"msg": f"Frame for performance data collect: epochs [{l_epoch};{r_epoch}]"})

        # Finalized slot is the first slot of justifying epoch, so we need to take the previous
        finalized_epoch = EpochNumber(converter.get_epoch_by_slot(blockstamp.slot_number) - 1)
        if l_epoch > finalized_epoch:
            return False

        self.state.migrate(l_epoch, r_epoch)
        self.state.status()

        if done := self.state.is_fulfilled:
            logger.info({"msg": "All epochs are already processed. Nothing to collect"})
            return done

        try:
            checkpoints = CheckpointsIterator(
                converter, min(self.state.unprocessed_epochs) or l_epoch, r_epoch, finalized_epoch
            )
        except MinStepIsNotReached:
            return False

        processor = CheckpointProcessor(self.w3.cc, self.state, converter, blockstamp)

        for checkpoint in checkpoints:
            if self.current_frame_range(self._receive_last_finalized_slot()) != (l_epoch, r_epoch):
                logger.info({"msg": "Checkpoints were prepared for an outdated frame, stop processing"})
                raise ValueError("Outdated checkpoint")
            processor.exec(checkpoint)

        return self.state.is_fulfilled

    def calculate_distribution(self, blockstamp: ReferenceBlockStamp) -> tuple[int, defaultdict[NodeOperatorId, int]]:
        """Computes distribution of fee shares at the given timestamp"""

        threshold = self.state.avg_perf - self.w3.csm.oracle.perf_leeway_bp(blockstamp.block_hash) / TOTAL_BASIS_POINTS
        operators_to_validators = self.module_validators_by_node_operators(blockstamp)

        # Build the map of the current distribution operators.
        distribution: dict[NodeOperatorId, int] = defaultdict(int)
        stuck_operators = self.stuck_operators(blockstamp)
        for (_, no_id), validators in operators_to_validators.items():
            if no_id in stuck_operators:
                continue

            for v in validators:
                try:
                    aggr = self.state.data[ValidatorIndex(int(v.index))]
                except KeyError:
                    # It's possible that the validator is not assigned to any duty, hence it's performance
                    # is not presented in the aggregates (e.g. exited, pending for activation etc).
                    continue

                if aggr.perf > threshold:
                    # Count of assigned attestations used as a metrics of time
                    # the validator was active in the current frame.
                    distribution[no_id] += aggr.assigned

        # Calculate share of each CSM node operator.
        shares = defaultdict[NodeOperatorId, int](int)
        total = sum(p for p in distribution.values())

        if not total:
            return 0, shares

        to_distribute = self.w3.csm.fee_distributor.shares_to_distribute(blockstamp.block_hash)
        for no_id, no_share in distribution.items():
            if no_share:
                shares[no_id] = to_distribute * no_share // total

        distributed = sum(s for s in shares.values())
        if distributed > to_distribute:
            raise CSMError(f"Invalid distribution: {distributed=} > {to_distribute=}")
        return distributed, shares

    def stuck_operators(self, blockstamp: ReferenceBlockStamp) -> Iterable[NodeOperatorId]:
        stuck: set[NodeOperatorId] = set()
        l_epoch, _ = self.current_frame_range(blockstamp)
        l_ref_slot = self.converter(blockstamp).get_epoch_first_slot(l_epoch)
        # NOTE: r_block is guaranteed to be <= ref_slot, and the check
        # in the inner frames assures the  l_block <= r_block.
<<<<<<< HEAD
        l_blockstamp = build_blockstamp(
            get_first_non_missed_slot(
                self.w3.cc,
                l_ref_slot,
                blockstamp.slot_number,
                direction='forward',
            )
        )
        no_by_module = self.w3.lido_validators.get_lido_node_operators_by_modules(l_blockstamp)
        stuck.update({no.id for no in no_by_module.get(self.module.id) if no.stuck_validators_count > 0})
        stuck.update(
            self.w3.csm.get_operators_with_stucks_in_range(
                l_blockstamp.block_hash,
                blockstamp.block_hash,
            )
=======
        return self.w3.csm.get_csm_stuck_node_operators(
            get_next_non_missed_slot(
                self.w3.cc,
                l_ref_slot,
                blockstamp.slot_number,
            ).message.body.execution_payload.block_hash,
            blockstamp.block_hash,
>>>>>>> 98122377
        )
        return stuck

    def make_tree(self, shares) -> Tree | None:
        if not shares:
            return None

        # XXX: We put a stone here to make sure, that even with only 1 node operator in the tree, it's still possible to
        # claim rewards. The CSModule contract skips pulling rewards if the proof's length is zero, which is the case
        # when the tree has only one leaf.
        stone = NodeOperatorId(self.w3.csm.module.MAX_OPERATORS_COUNT)
        shares[stone] = 0

        # XXX: Remove the stone as soon as we have enough leafs to build a suitable tree.
        if stone in shares and len(shares) > 2:
            shares.pop(stone)

        tree = Tree.new(tuple((no_id, amount) for (no_id, amount) in shares.items()))
        logger.info({"msg": "New tree built for the report", "root": repr(tree.root)})
        return tree

    @lru_cache(maxsize=1)
    def current_frame_range(self, blockstamp: BlockStamp) -> tuple[EpochNumber, EpochNumber]:
        converter = self.converter(blockstamp)

        far_future_initial_epoch = converter.get_epoch_by_timestamp(UINT64_MAX)
        if converter.frame_config.initial_epoch == far_future_initial_epoch:
            raise ValueError("CSM oracle initial epoch is not set yet")

        l_ref_slot = last_processing_ref_slot = self.w3.csm.get_csm_last_processing_ref_slot(blockstamp)
        r_ref_slot = initial_ref_slot = self.get_initial_ref_slot(blockstamp)

        if last_processing_ref_slot > blockstamp.slot_number:
            raise InconsistentData(f"{last_processing_ref_slot=} > {blockstamp.slot_number=}")

        # The very first report, no previous ref slot.
        if not last_processing_ref_slot:
            l_ref_slot = SlotNumber(initial_ref_slot - converter.slots_per_frame)
            if l_ref_slot < 0:
                raise CSMError("Invalid frame configuration for the current network")

        # NOTE: before the initial slot the contract can't return current frame
        if blockstamp.slot_number > initial_ref_slot:
            r_ref_slot = self.get_current_frame(blockstamp).ref_slot

        # We are between reports, next report slot didn't happen yet. Predicting the next ref slot for the report
        # to calculate epochs range to collect the data.
        if l_ref_slot == r_ref_slot:
            r_ref_slot = converter.get_epoch_last_slot(
                EpochNumber(converter.get_epoch_by_slot(l_ref_slot) + converter.frame_config.epochs_per_frame)
            )

        if l_ref_slot < last_processing_ref_slot:
            raise CSMError(f"Got invalid frame range: {l_ref_slot=} < {last_processing_ref_slot=}")
        if l_ref_slot >= r_ref_slot:
            raise CSMError(f"Got invalid frame range {r_ref_slot=}, {l_ref_slot=}")

        l_epoch = converter.get_epoch_by_slot(SlotNumber(l_ref_slot + 1))
        r_epoch = converter.get_epoch_by_slot(r_ref_slot)

        # Update Prometheus metrics
        CSM_CURRENT_FRAME_RANGE_L_EPOCH.set(l_epoch)
        CSM_CURRENT_FRAME_RANGE_R_EPOCH.set(r_epoch)

        return l_epoch, r_epoch

    def converter(self, blockstamp: BlockStamp) -> Web3Converter:
        return Web3Converter(self.get_chain_config(blockstamp), self.get_frame_config(blockstamp))<|MERGE_RESOLUTION|>--- conflicted
+++ resolved
@@ -241,13 +241,11 @@
         l_ref_slot = self.converter(blockstamp).get_epoch_first_slot(l_epoch)
         # NOTE: r_block is guaranteed to be <= ref_slot, and the check
         # in the inner frames assures the  l_block <= r_block.
-<<<<<<< HEAD
         l_blockstamp = build_blockstamp(
-            get_first_non_missed_slot(
+            get_next_non_missed_slot(
                 self.w3.cc,
                 l_ref_slot,
                 blockstamp.slot_number,
-                direction='forward',
             )
         )
         no_by_module = self.w3.lido_validators.get_lido_node_operators_by_modules(l_blockstamp)
@@ -257,15 +255,6 @@
                 l_blockstamp.block_hash,
                 blockstamp.block_hash,
             )
-=======
-        return self.w3.csm.get_csm_stuck_node_operators(
-            get_next_non_missed_slot(
-                self.w3.cc,
-                l_ref_slot,
-                blockstamp.slot_number,
-            ).message.body.execution_payload.block_hash,
-            blockstamp.block_hash,
->>>>>>> 98122377
         )
         return stuck
 
