--- conflicted
+++ resolved
@@ -1,12 +1,8 @@
 import logging
-<<<<<<< HEAD
-from typing import Iterator
-=======
 from collections import defaultdict
 from dataclasses import dataclass
 from functools import cached_property
 from typing import Iterable, Self
->>>>>>> 19cbfa35
 
 from hexbytes import HexBytes
 
@@ -18,18 +14,11 @@
 )
 from src.metrics.prometheus.duration_meter import duration_meter
 from src.modules.csm.checkpoint import FrameCheckpointProcessor, FrameCheckpointsIterator, MinStepIsNotReached
-<<<<<<< HEAD
 from src.modules.csm.distribution import Distribution
-from src.modules.csm.log import FramePerfLog
-from src.modules.csm.state import State
-from src.modules.csm.tree import Tree
-from src.modules.csm.types import ReportData, Shares
-=======
 from src.modules.csm.log import FramePerfLog, OperatorFrameSummary
-from src.modules.csm.state import AttestationsAccumulator, Frame, State
+from src.modules.csm.state import Frame, State
 from src.modules.csm.tree import RewardsTree, StrikesTree, Tree
 from src.modules.csm.types import ReportData, RewardsTreeLeaf, Shares, StrikesList
->>>>>>> 19cbfa35
 from src.modules.submodules.consensus import ConsensusModule
 from src.modules.submodules.oracle_module import BaseModule, ModuleExecuteDelay
 from src.modules.submodules.types import ZERO_HASH
@@ -106,92 +95,42 @@
     def build_report(self, blockstamp: ReferenceBlockStamp) -> tuple:
         self.validate_state(blockstamp)
 
-<<<<<<< HEAD
-        prev_root = self.w3.csm.get_csm_tree_root(blockstamp)
-        prev_cid = self.w3.csm.get_csm_tree_cid(blockstamp)
-
-        if (prev_cid is None) != (prev_root == ZERO_HASH):
-            raise InconsistentData(f"Got inconsistent previous tree data: {prev_root=} {prev_cid=}")
-
-        distribution = self.calculate_distribution(blockstamp)
-
-        logs_cid = self.publish_log(distribution.logs)
-
-        if not distribution.total_rewards and not distribution.total_rewards_map:
-            logger.info({"msg": f"No rewards distributed in the current frame. {distribution.total_rebate=}"})
-            return ReportData(
-                self.get_consensus_version(blockstamp),
-                blockstamp.ref_slot,
-                tree_root=prev_root,
-                tree_cid=prev_cid or "",
-                log_cid=logs_cid,
-                distributed=0,
-                rebate=distribution.total_rebate,
-                strikes_tree_root=HexBytes(ZERO_HASH),
-                strikes_tree_cid="",
-            ).as_tuple()
-
-        if prev_cid and prev_root != ZERO_HASH:
-            # Update cumulative amount of stETH shares for all operators.
-            for no_id, accumulated_rewards in self.get_accumulated_rewards(prev_cid, prev_root):
-                distribution.total_rewards_map[no_id] += accumulated_rewards
-=======
         last_report = self._get_last_report(blockstamp)
         rewards_tree_root, rewards_cid = last_report.rewards_tree_root, last_report.rewards_tree_cid
         strikes_tree_root, strikes_cid = last_report.strikes_tree_root, last_report.strikes_tree_cid
 
-        (
-            total_distributed,
-            total_rewards,
-            strikes,
-            logs,
-        ) = self.calculate_distribution(blockstamp, last_report)
-
-        if total_distributed:
-            rewards_tree = self.make_rewards_tree(total_rewards)
+        distribution = self.calculate_distribution(blockstamp, last_report)
+
+        if distribution.total_rewards:
+            rewards_tree = self.make_rewards_tree(distribution.total_rewards_map)
             rewards_tree_root = rewards_tree.root
             rewards_cid = self.publish_tree(rewards_tree)
 
-        if strikes:
-            strikes_tree = self.make_strikes_tree(strikes)
+        if distribution.strikes:
+            strikes_tree = self.make_strikes_tree(distribution.strikes)
             strikes_tree_root = strikes_tree.root
             strikes_cid = self.publish_tree(strikes_tree)
->>>>>>> 19cbfa35
         else:
             strikes_tree_root = HexBytes(ZERO_HASH)
             strikes_cid = None
 
-<<<<<<< HEAD
-        tree = self.make_tree(distribution.total_rewards_map)
-        tree_cid = self.publish_tree(tree)
-=======
         logs_cid = self.publish_log(logs)
->>>>>>> 19cbfa35
 
         return ReportData(
             self.get_consensus_version(blockstamp),
             blockstamp.ref_slot,
-<<<<<<< HEAD
-            tree_root=tree.root,
-            tree_cid=tree_cid,
+            tree_root=rewards_tree_root,
+            tree_cid=rewards_cid or "",
             log_cid=logs_cid,
             distributed=distribution.total_rewards,
             rebate=distribution.total_rebate,
-            strikes_tree_root=HexBytes(ZERO_HASH),
-            strikes_tree_cid="",
-=======
-            tree_root=rewards_tree_root,
-            tree_cid=rewards_cid or "",
-            log_cid=logs_cid,
-            distributed=total_distributed,
             strikes_tree_root=strikes_tree_root,
             strikes_tree_cid=strikes_cid or "",
->>>>>>> 19cbfa35
         ).as_tuple()
 
-    def calculate_distribution(self, blockstamp: ReferenceBlockStamp) -> Distribution:
+    def calculate_distribution(self, blockstamp: ReferenceBlockStamp, last_report: "LastReport") -> Distribution:
         distribution = Distribution(self.w3, self.converter(blockstamp), self.state)
-        distribution.calculate(blockstamp)
+        distribution.calculate(blockstamp, last_report)
         return distribution
 
     def is_main_data_submitted(self, blockstamp: BlockStamp) -> bool:
@@ -274,211 +213,7 @@
 
         return self.state.is_fulfilled
 
-<<<<<<< HEAD
-    def get_accumulated_rewards(self, cid: CID, root: HexBytes) -> Iterator[tuple[NodeOperatorId, Shares]]:
-        logger.info({"msg": "Fetching tree by CID from IPFS", "cid": repr(cid)})
-        tree = Tree.decode(self.w3.ipfs.fetch(cid))
-
-        logger.info({"msg": "Restored tree from IPFS dump", "root": repr(tree.root)})
-
-        if tree.root != root:
-            raise ValueError("Unexpected tree root got from IPFS dump")
-
-        for v in tree.tree.values:
-            yield v["value"]
-
-    def make_tree(self, shares: dict[NodeOperatorId, Shares]) -> Tree:
-=======
-    def calculate_distribution(
-        self, blockstamp: ReferenceBlockStamp, last_report: "LastReport"
-    ) -> tuple[
-        Shares,
-        defaultdict[NodeOperatorId, Shares],
-        dict[StrikesValidator, StrikesList],
-        list[FramePerfLog],
-    ]:
-        """Computes distribution of fee shares at the given timestamp"""
-        operators_to_validators = self.module_validators_by_node_operators(blockstamp)
-
-        total_rewards = defaultdict[NodeOperatorId, Shares](Shares)
-        total_distributed = Shares(0)
-        logs: list[FramePerfLog] = []
-        strikes: dict[StrikesValidator, StrikesList] = {}
-        strikes.update(last_report.strikes.items())
-
-        for frame in self.state.frames:
-            from_epoch, to_epoch = frame
-            logger.info({"msg": f"Calculating distribution for frame [{from_epoch};{to_epoch}]"})
-
-            frame_blockstamp = blockstamp
-            if to_epoch != blockstamp.ref_epoch:
-                frame_blockstamp = self._get_ref_blockstamp_for_frame(blockstamp, to_epoch)
-
-            total_rewards_to_distribute = self.w3.csm.fee_distributor.shares_to_distribute(frame_blockstamp.block_hash)
-            rewards_to_distribute_in_frame = total_rewards_to_distribute - total_distributed
-
-            frame_threshold = self._get_performance_threshold(frame, blockstamp)
-            log = FramePerfLog(blockstamp, frame, frame_threshold)
-
-            rewards_in_frame, strikes_in_frame = self._calculate_distribution_in_frame(
-                frame,
-                frame_threshold,
-                rewards_to_distribute_in_frame,
-                operators_to_validators,
-                log,
-            )
-            distributed_in_frame = sum(rewards_in_frame.values())
-            if not distributed_in_frame:
-                logger.info({"msg": f"No rewards distributed in frame [{from_epoch};{to_epoch}]"})
-
-            self._merge_strikes(strikes, strikes_in_frame, frame_blockstamp)
-            if not strikes_in_frame:
-                logger.info({"msg": f"No strikes in frame [{from_epoch};{to_epoch}]"})
-
-            total_distributed += distributed_in_frame
-            if total_distributed > total_rewards_to_distribute:
-                raise CSMError(f"Invalid distribution: {total_distributed=} > {total_rewards_to_distribute=}")
-
-            for no_id, rewards in rewards_in_frame.items():
-                total_rewards[no_id] += rewards
-
-            logs.append(log)
-
-        if total_distributed != sum(total_rewards.values()):
-            raise InconsistentData(f"Invalid distribution: {sum(total_rewards.values())=} != {total_distributed=}")
-
-        for no_id, last_report_rewards in last_report.rewards:
-            total_rewards[no_id] += last_report_rewards
-
-        return total_distributed, total_rewards, strikes, logs
-
-    def _get_last_report(self, blockstamp: BlockStamp) -> "LastReport":
-        return LastReport.load(self.w3, blockstamp)
-
-    def _get_ref_blockstamp_for_frame(
-        self, blockstamp: ReferenceBlockStamp, frame_ref_epoch: EpochNumber
-    ) -> ReferenceBlockStamp:
-        converter = self.converter(blockstamp)
-        return get_reference_blockstamp(
-            cc=self.w3.cc,
-            ref_slot=converter.get_epoch_last_slot(frame_ref_epoch),
-            ref_epoch=frame_ref_epoch,
-            last_finalized_slot_number=blockstamp.slot_number,
-        )
-
-    def _calculate_distribution_in_frame(
-        self,
-        frame: Frame,
-        threshold: float,
-        rewards_to_distribute: int,
-        operators_to_validators: ValidatorsByNodeOperator,
-        log: FramePerfLog,
-    ):
-        participation_shares: defaultdict[NodeOperatorId, int] = defaultdict(int)
-        strikes: dict[StrikesValidator, int] = {}
-
-        for (_, no_id), validators in operators_to_validators.items():
-            log_operator = log.operators[no_id]
-            for validator in validators:
-                duty = self.state.data[frame].get(validator.index)
-                validator_strikes = self.process_validator_duty(
-                    validator,
-                    duty,
-                    threshold,
-                    participation_shares,
-                    log_operator,
-                )
-                if validator_strikes:
-                    strikes[(no_id, validator.pubkey)] = validator_strikes
-                    log_operator.validators[validator.index].strikes = validator_strikes
-
-        rewards_distribution = self.calc_rewards_distribution_in_frame(participation_shares, rewards_to_distribute)
-
-        for no_id, no_rewards in rewards_distribution.items():
-            log.operators[no_id].distributed = no_rewards
-
-        log.distributable = rewards_to_distribute
-
-        return rewards_distribution, strikes
-
-    def _get_performance_threshold(self, frame: Frame, blockstamp: ReferenceBlockStamp) -> float:
-        network_perf = self.state.get_network_aggr(frame).perf
-        perf_leeway = self.w3.csm.oracle.perf_leeway_bp(blockstamp.block_hash) / TOTAL_BASIS_POINTS
-        threshold = network_perf - perf_leeway
-        return threshold
-
-    @staticmethod
-    def process_validator_duty(
-        validator: LidoValidator,
-        attestation_duty: AttestationsAccumulator | None,
-        threshold: float,
-        participation_shares: defaultdict[NodeOperatorId, int],
-        log_operator: OperatorFrameSummary,
-    ) -> int:
-        if attestation_duty is None:
-            # It's possible that the validator is not assigned to any duty, hence it's performance
-            # is not presented in the aggregates (e.g. exited, pending for activation etc).
-            # TODO: check `sync_aggr` to strike (in case of bad sync performance) after validator exit
-            return 0
-
-        log_validator = log_operator.validators[validator.index]
-        log_validator.attestation_duty = attestation_duty
-
-        if validator.validator.slashed is True:
-            # It means that validator was active during the frame and got slashed and didn't meet the exit
-            # epoch, so we should not count such validator for operator's share.
-            log_validator.slashed = True
-            return 1
-
-        if attestation_duty.perf > threshold:
-            # Count of assigned attestations used as a metrics of time
-            # the validator was active in the current frame.
-            participation_shares[validator.lido_id.operatorIndex] += attestation_duty.assigned
-            return 0
-
-        return 1
-
-    @staticmethod
-    def calc_rewards_distribution_in_frame(
-        participation_shares: dict[NodeOperatorId, int],
-        rewards_to_distribute: int,
-    ) -> dict[NodeOperatorId, int]:
-        if rewards_to_distribute < 0:
-            raise ValueError(f"Invalid rewards to distribute: {rewards_to_distribute}")
-        rewards_distribution: dict[NodeOperatorId, int] = defaultdict(int)
-        total_participation = sum(participation_shares.values())
-
-        for no_id, no_participation_share in participation_shares.items():
-            if no_participation_share == 0:
-                # Skip operators with zero participation
-                continue
-            rewards_distribution[no_id] = rewards_to_distribute * no_participation_share // total_participation
-
-        return rewards_distribution
-
-    def _merge_strikes(
-        self,
-        acc: dict[StrikesValidator, StrikesList],
-        strikes_in_frame: dict[StrikesValidator, int],
-        frame_blockstamp: ReferenceBlockStamp,
-    ) -> None:
-        for key in strikes_in_frame:
-            if key not in acc:
-                acc[key] = StrikesList()
-            acc[key].push(strikes_in_frame[key])
-
-        for key in acc:
-            no_id, _ = key
-            if key not in strikes_in_frame:
-                acc[key].push(StrikesList.SENTINEL)  # Just shifting...
-            maxlen = self.w3.csm.get_strikes_params(no_id, frame_blockstamp).lifetime
-            acc[key].resize(maxlen)
-            # NOTE: Cleanup sequences like [0,0,0] since they don't bring any information.
-            if not sum(acc[key]):
-                del acc[key]
-
     def make_rewards_tree(self, shares: dict[NodeOperatorId, Shares]) -> RewardsTree:
->>>>>>> 19cbfa35
         if not shares:
             raise ValueError("No shares to build a tree")
 
@@ -570,19 +305,7 @@
         return l_epoch, r_epoch
 
     def converter(self, blockstamp: BlockStamp) -> Web3Converter:
-<<<<<<< HEAD
         return Web3Converter(self.get_chain_config(blockstamp), self.get_frame_config(blockstamp))
-=======
-        return Web3Converter(self.get_chain_config(blockstamp), self.get_frame_config(blockstamp))
-
-    def _get_staking_module(self) -> StakingModule:
-        modules: list[StakingModule] = self.w3.lido_contracts.staking_router.get_staking_modules()
-
-        for mod in modules:
-            if mod.staking_module_address == self.w3.csm.module.address:
-                return mod
-
-        raise NoModuleFound
 
 
 @dataclass
@@ -660,5 +383,4 @@
         if tree.root != self.strikes_tree_root:
             raise ValueError("Unexpected strikes tree root got from IPFS dump")
 
-        return {(no_id, pubkey): strikes for no_id, pubkey, strikes in tree.values}
->>>>>>> 19cbfa35
+        return {(no_id, pubkey): strikes for no_id, pubkey, strikes in tree.values}