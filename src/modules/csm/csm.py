--- conflicted
+++ resolved
@@ -67,12 +67,7 @@
     @lru_cache(maxsize=1)
     @duration_meter()
     def build_report(self, blockstamp: ReferenceBlockStamp) -> tuple:
-<<<<<<< HEAD
         # pylint: disable=too-many-branches,too-many-statements
-=======
-        # pylint: disable=too-many-statements
-        # pylint: disable=too-many-branches
->>>>>>> a3ed61f9
         assert self.state
         l_ref_slot, r_ref_slot = self.current_frame_range(blockstamp)
         converter = self.converter(blockstamp)
