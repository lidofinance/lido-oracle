--- conflicted
+++ resolved
@@ -13,11 +13,9 @@
 from src.metrics.prometheus.duration_meter import duration_meter
 from src.modules.csm.checkpoint import FrameCheckpointProcessor, FrameCheckpointsIterator, MinStepIsNotReached
 from src.modules.csm.log import FramePerfLog, OperatorFrameSummary
-<<<<<<< HEAD
+from src.modules.csm.state import State, Frame, DutyAccumulator
+from src.modules.csm.log import FramePerfLog, OperatorFrameSummary
 from src.modules.csm.state import State, Frame
-=======
-from src.modules.csm.state import State, Frame, AttestationsAccumulator
->>>>>>> bacfa9c7
 from src.modules.csm.tree import Tree
 from src.modules.csm.types import ReportData, Shares
 from src.modules.submodules.consensus import ConsensusModule
@@ -32,10 +30,7 @@
     ReferenceBlockStamp,
     SlotNumber,
     StakingModuleAddress,
-<<<<<<< HEAD
     StakingModuleId,
-=======
->>>>>>> bacfa9c7
 )
 from src.utils.blockstamp import build_blockstamp
 from src.utils.cache import global_lru_cache as lru_cache
@@ -239,11 +234,7 @@
         operators_to_validators = self.module_validators_by_node_operators(blockstamp)
 
         total_distributed = 0
-<<<<<<< HEAD
-        total_shares = defaultdict[NodeOperatorId, int](int)
-=======
         total_rewards = defaultdict[NodeOperatorId, int](int)
->>>>>>> bacfa9c7
         logs: list[FramePerfLog] = []
 
         for frame in self.state.frames:
@@ -254,25 +245,6 @@
             if to_epoch != blockstamp.ref_epoch:
                 frame_blockstamp = self._get_ref_blockstamp_for_frame(blockstamp, to_epoch)
 
-<<<<<<< HEAD
-            total_to_distribute = self.w3.csm.fee_distributor.shares_to_distribute(blockstamp.block_hash)
-            to_distribute_in_frame = total_to_distribute - total_distributed
-
-            distributed_in_frame, shares_in_frame, log = self._calculate_distribution_in_frame(
-                frame_blockstamp, operators_to_validators, frame, to_distribute_in_frame
-            )
-
-            total_distributed += distributed_in_frame
-            if total_distributed > total_to_distribute:
-                raise CSMError(f"Invalid distribution: {total_distributed=} > {total_to_distribute=}")
-
-            for no_id, share in shares_in_frame.items():
-                total_shares[no_id] += share
-
-            logs.append(log)
-
-        return total_distributed, total_shares, logs
-=======
             total_rewards_to_distribute = self.w3.csm.fee_distributor.shares_to_distribute(frame_blockstamp.block_hash)
             rewards_to_distribute_in_frame = total_rewards_to_distribute - total_distributed
 
@@ -291,7 +263,6 @@
             logs.append(log)
 
         return total_distributed, total_rewards, logs
->>>>>>> bacfa9c7
 
     def _get_ref_blockstamp_for_frame(
         self, blockstamp: ReferenceBlockStamp, frame_ref_epoch: EpochNumber
@@ -307,79 +278,17 @@
     def _calculate_distribution_in_frame(
         self,
         frame: Frame,
-<<<<<<< HEAD
-        to_distribute: int,
-    ):
-        network_perf = self._calculate_network_performance(frame)
-        threshold = self._calculate_threshold(network_perf, blockstamp)
-
-        # Build the map of the current distribution operators.
-        distribution: dict[NodeOperatorId, int] = defaultdict(int)
-        stuck_operators = self.stuck_operators(blockstamp)
-=======
         blockstamp: ReferenceBlockStamp,
         rewards_to_distribute: int,
         operators_to_validators: ValidatorsByNodeOperator
     ):
         threshold = self._get_performance_threshold(frame, blockstamp)
->>>>>>> bacfa9c7
         log = FramePerfLog(blockstamp, frame, threshold)
 
         participation_shares: defaultdict[NodeOperatorId, int] = defaultdict(int)
 
         stuck_operators = self.get_stuck_operators(frame, blockstamp)
         for (_, no_id), validators in operators_to_validators.items():
-<<<<<<< HEAD
-            self._process_operator(validators, no_id, stuck_operators, frame, log, distribution, threshold)
-
-        return self._finalize_distribution(distribution, to_distribute, log)
-
-    def _calculate_network_performance(self, frame: Frame) -> float:
-        att_perf = self.state.get_att_network_aggr(frame).perf
-        prop_perf = self.state.get_prop_network_aggr(frame).perf
-        sync_perf = self.state.get_sync_network_aggr(frame).perf
-        network_perf = 54 / 64 * att_perf + 8 / 64 * prop_perf + 2 / 64 * sync_perf
-
-        if network_perf > 1:
-            raise ValueError(f"Invalid network performance: {network_perf=}")
-        return network_perf
-
-    def _calculate_threshold(self, network_perf: float, blockstamp: ReferenceBlockStamp) -> float:
-        return network_perf - self.w3.csm.oracle.perf_leeway_bp(blockstamp.block_hash) / TOTAL_BASIS_POINTS
-
-    def _process_operator(
-        self,
-        validators: list[LidoValidator],
-        no_id: NodeOperatorId,
-        stuck_operators: set[NodeOperatorId],
-        frame: Frame,
-        log: FramePerfLog,
-        distribution: dict[NodeOperatorId, int],
-        threshold: float
-    ):
-        log_operator = log.operators[no_id]
-
-        if no_id in stuck_operators:
-            log_operator.stuck = True
-            return
-
-        for v in validators:
-            self._process_validator(v, frame, log_operator, distribution, threshold)
-
-    def _process_validator(
-        self,
-        validator: LidoValidator,
-        frame: Frame,
-        log_operator: OperatorFrameSummary,
-        distribution: dict[NodeOperatorId, int],
-        threshold: float
-    ):
-        att_aggr = self.state.att_data[frame].get(validator.index)
-        prop_aggr = self.state.prop_data[frame].get(validator.index)
-        sync_aggr = self.state.sync_data[frame].get(validator.index)
-
-        if att_aggr is None:
-=======
             log_operator = log.operators[no_id]
             if no_id in stuck_operators:
                 log_operator.stuck = True
@@ -398,7 +307,13 @@
         return rewards_distribution, log
 
     def _get_performance_threshold(self, frame: Frame, blockstamp: ReferenceBlockStamp) -> float:
-        network_perf = self.state.get_network_aggr(frame).perf
+        att_perf = self.state.get_att_network_aggr(frame).perf
+        prop_perf = self.state.get_prop_network_aggr(frame).perf
+        sync_perf = self.state.get_sync_network_aggr(frame).perf
+        network_perf = 54 / 64 * att_perf + 8 / 64 * prop_perf + 2 / 64 * sync_perf
+        if network_perf > 1:
+            raise ValueError(f"Invalid network performance: {network_perf=}")
+
         perf_leeway = self.w3.csm.oracle.perf_leeway_bp(blockstamp.block_hash) / TOTAL_BASIS_POINTS
         threshold = network_perf - perf_leeway
         return threshold
@@ -406,13 +321,14 @@
     @staticmethod
     def process_validator_duty(
         validator: LidoValidator,
-        attestation_duty: AttestationsAccumulator | None,
+        attestation_duty: DutyAccumulator | None,
+        sync_duty: DutyAccumulator | None,
+        proposal_duty: DutyAccumulator | None,
         threshold: float,
         participation_shares: defaultdict[NodeOperatorId, int],
         log_operator: OperatorFrameSummary
     ):
         if attestation_duty is None:
->>>>>>> bacfa9c7
             # It's possible that the validator is not assigned to any duty, hence it's performance
             # is not presented in the aggregates (e.g. exited, pending for activation etc).
             # TODO: check `sync_aggr` to strike (in case of bad sync performance) after validator exit
@@ -420,30 +336,25 @@
 
         log_validator = log_operator.validators[validator.index]
 
-<<<<<<< HEAD
-        if validator.validator.slashed:
-=======
         if validator.validator.slashed is True:
->>>>>>> bacfa9c7
             # It means that validator was active during the frame and got slashed and didn't meet the exit
             # epoch, so we should not count such validator for operator's share.
             log_validator.slashed = True
             return
 
-<<<<<<< HEAD
-        performance = self._calculate_validator_performance(att_aggr, prop_aggr, sync_aggr)
+        performance = CSOracle._calculate_validator_performance(attestation_duty, proposal_duty, sync_duty)
 
         if performance > threshold:
             # Count of assigned attestations used as a metrics of time
             # the validator was active in the current frame.
-            distribution[validator.lido_id.operatorIndex] += att_aggr.assigned
+            participation_shares[validator.lido_id.operatorIndex] += attestation_duty.assigned
 
         log_validator.performance = performance
-        log_validator.attestations = att_aggr
-        if prop_aggr:
-            log_validator.proposals = prop_aggr
-        if sync_aggr:
-            log_validator.sync_committee = sync_aggr
+        log_validator.attestation_duty = attestation_duty
+        if proposal_duty:
+            log_validator.proposal_duty = proposal_duty
+        if sync_duty:
+            log_validator.sync_duty = sync_duty
 
     @staticmethod
     def _calculate_validator_performance(att_aggr, prop_aggr, sync_aggr) -> float:
@@ -459,36 +370,6 @@
         return performance
 
     @staticmethod
-    def _finalize_distribution(
-        distribution: dict[NodeOperatorId, int],
-        to_distribute: int,
-        log: FramePerfLog
-    ) -> tuple[int, dict[NodeOperatorId, int], FramePerfLog]:
-        shares: dict[NodeOperatorId, int] = defaultdict(int)
-        total = sum(distribution.values())
-        log.distributable = to_distribute
-
-        if not total:
-            return 0, shares, log
-
-        for no_id, no_share in distribution.items():
-            if no_share:
-                shares[no_id] = to_distribute * no_share // total
-                log.operators[no_id].distributed = shares[no_id]
-
-        distributed = sum(shares.values())
-        if distributed > to_distribute:
-            raise CSMError(f"Invalid distribution: {distributed=} > {to_distribute=}")
-        return distributed, shares, log
-=======
-        if attestation_duty.perf > threshold:
-            # Count of assigned attestations used as a metrics of time
-            # the validator was active in the current frame.
-            participation_shares[validator.lido_id.operatorIndex] += attestation_duty.assigned
-
-        log_validator.attestation_duty = attestation_duty
-
-    @staticmethod
     def calc_rewards_distribution_in_frame(
         participation_shares: dict[NodeOperatorId, int],
         rewards_to_distribute: int,
@@ -503,7 +384,6 @@
             rewards_distribution[no_id] = rewards_to_distribute * no_participation_share // total_participation
 
         return rewards_distribution
->>>>>>> bacfa9c7
 
     def get_accumulated_rewards(self, cid: CID, root: HexBytes) -> Iterator[tuple[NodeOperatorId, Shares]]:
         logger.info({"msg": "Fetching tree by CID from IPFS", "cid": repr(cid)})
