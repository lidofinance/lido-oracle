--- conflicted
+++ resolved
@@ -55,12 +55,8 @@
         3. Calculate the share of each CSM node operator excluding underperforming validators.
     """
 
-<<<<<<< HEAD
-    COMPATIBLE_ONCHAIN_VERSIONS = [(2, 3)]
-=======
-    COMPATIBLE_CONTRACT_VERSION = 1
-    COMPATIBLE_CONSENSUS_VERSION = 2
->>>>>>> c8b6267b
+    COMPATIBLE_CONTRACT_VERSION = 2
+    COMPATIBLE_CONSENSUS_VERSION = 3
 
     report_contract: CSFeeOracleContract
 
@@ -104,7 +100,6 @@
             rewards_tree_root = rewards_tree.root
             rewards_cid = self.publish_tree(rewards_tree)
 
-<<<<<<< HEAD
         if distribution.strikes:
             strikes_tree = self.make_strikes_tree(distribution.strikes)
             strikes_tree_root = strikes_tree.root
@@ -113,28 +108,6 @@
                 logger.info({"msg": "Strikes tree root is the same as the previous one"})
             if strikes_cid == last_report.strikes_tree_cid:
                 logger.info({"msg": "Strikes tree CID is the same as the previous one"})
-=======
-        if distributed != sum(shares.values()):
-            raise InconsistentData(f"Invalid distribution: {sum(shares.values())=} != {distributed=}")
-
-        log_cid = self.publish_log(log)
-
-        if not distributed and not shares:
-            logger.info({"msg": "No shares distributed in the current frame"})
-            return ReportData(
-                consensus_version=self.get_consensus_version(blockstamp),
-                ref_slot=blockstamp.ref_slot,
-                tree_root=prev_root,
-                tree_cid=prev_cid or "",
-                log_cid=log_cid,
-                distributed=0,
-            ).as_tuple()
-
-        if prev_cid and prev_root != ZERO_HASH:
-            # Update cumulative amount of shares for all operators.
-            for no_id, acc_shares in self.get_accumulated_shares(prev_cid, prev_root):
-                shares[no_id] += acc_shares
->>>>>>> c8b6267b
         else:
             strikes_tree_root = HexBytes(ZERO_HASH)
             strikes_cid = None
@@ -142,9 +115,8 @@
         logs_cid = self.publish_log(distribution.logs)
 
         return ReportData(
-<<<<<<< HEAD
-            self.get_consensus_version(blockstamp),
-            blockstamp.ref_slot,
+            consensus_version=self.get_consensus_version(blockstamp),
+            ref_slot=blockstamp.ref_slot,
             tree_root=rewards_tree_root,
             tree_cid=rewards_cid or "",
             log_cid=logs_cid,
@@ -152,14 +124,6 @@
             rebate=distribution.total_rebate,
             strikes_tree_root=strikes_tree_root,
             strikes_tree_cid=strikes_cid or "",
-=======
-            consensus_version=self.get_consensus_version(blockstamp),
-            ref_slot=blockstamp.ref_slot,
-            tree_root=tree.root,
-            tree_cid=tree_cid,
-            log_cid=log_cid,
-            distributed=distributed,
->>>>>>> c8b6267b
         ).as_tuple()
 
     def _get_last_report(self, blockstamp: BlockStamp) -> LastReport:
