--- conflicted
+++ resolved
@@ -225,17 +225,10 @@
                     # is not presented in the aggregates (e.g. exited, pending for activation etc).
                     continue
                 else:
-<<<<<<< HEAD
-                    if v.validator.slashed:
-                        # It means that validator was active during the frame
-                        # and got slashed and didn't meet the exit epoch,
-                        # so we should not count such validator for operator's share.
-=======
                     if v.validator.slashed is True:
                         # It means that validator was active during the frame and got slashed and didn't meet the exit
                         # epoch, so we should not count such validator for operator's share.
                         log.operators[no_id].validators[v.index].slashed = True
->>>>>>> 6a4b1fac
                         continue
 
                 if aggr.perf > threshold:
