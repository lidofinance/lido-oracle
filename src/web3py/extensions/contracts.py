--- conflicted
+++ resolved
@@ -60,14 +60,9 @@
         """This is startup check that checks that contract are deployed and has valid implementation"""
         contract: Contract = None # type: ignore
         try:
-<<<<<<< HEAD
             # TODO: Do we really have to care about all the contracts if we just run one module at a time?
             for contract in [self.accounting_oracle, self.validators_exit_bus_oracle]:
-                contract.functions.getContractVersion().call()
-=======
-            self.accounting_oracle.get_contract_version()
-            self.validators_exit_bus_oracle.get_contract_version()
->>>>>>> 2af069b8
+                contract.get_contract_version()
         except BadFunctionCallOutput:
             logger.info({
                 'msg': f'getContractVersion method from one of the oracle contracts {contract.address=}'
@@ -80,16 +75,10 @@
             return
 
     def _load_contracts(self):
-<<<<<<< HEAD
         # Contract that stores all lido contract addresses
-        self.lido_locator = self.w3.eth.contract(
+        self.lido_locator: LidoLocatorContract = cast(LidoLocatorContract, self.w3.eth.contract(
             address=variables.LIDO_LOCATOR_ADDRESS, # type: ignore
-            abi=self.load_abi('LidoLocator'),
-=======
-        self.lido_locator: LidoLocatorContract = cast(LidoLocatorContract, self.w3.eth.contract(
-            address=variables.LIDO_LOCATOR_ADDRESS,
             ContractFactoryClass=LidoLocatorContract,
->>>>>>> 2af069b8
             decode_tuples=True,
         ))
 
