import logging
from dataclasses import asdict, dataclass
from enum import Enum
from typing import TYPE_CHECKING

from eth_typing import ChecksumAddress
from web3.module import Module

from src.providers.consensus.types import Validator
from src.providers.keys.types import LidoKey
from src.types import BlockStamp, StakingModuleId, NodeOperatorId, NodeOperatorGlobalIndex, StakingModuleAddress
from src.utils.dataclass import Nested
from src.utils.cache import global_lru_cache as lru_cache


logger = logging.getLogger(__name__)


if TYPE_CHECKING:
    from src.web3py.types import Web3  # pragma: no cover


class NodeOperatorLimitMode(Enum):
    DISABLED = 0
    SOFT = 1
    FORCE = 2


@dataclass
class StakingModule:
    # unique id of the staking module
    id: StakingModuleId
    # address of staking module
    staking_module_address: ChecksumAddress
    # part of the fee taken from staking rewards that goes to the staking module
    staking_module_fee: int
    # part of the fee taken from staking rewards that goes to the treasury
    treasury_fee: int
    # target percent of total validators in protocol, in BP
    stake_share_limit: int
    # staking module status if staking module can not accept
    # the deposits or can participate in further reward distribution
    status: int
    # name of staking module
    name: str
    # block.timestamp of the last deposit of the staking module
    last_deposit_at: int
    # block.number of the last deposit of the staking module
    last_deposit_block: int
    # number of exited validators
    exited_validators_count: int
    # ---------------------
    # Available after SR2
    # ---------------------
    # module's share threshold, upon crossing which, exits of validators from the module will be prioritized, in BP
    priority_exit_share_threshold: int | None = None
    # the maximum number of validators that can be deposited in a single block
    max_deposits_per_block: int | None = None
    # the minimum distance between deposits in blocks
    min_deposit_block_distance: int | None = None

    @classmethod
    def from_response(cls, **staking_module):
        """
        To support both versions of StakingRouter, we map values by order instead of keys.

        Breaking changes are
        target_share -> stake_share_limit
        """
        # `target_share` renamed to `stake_share_limit`
        return cls(*staking_module.values())  # pylint: disable=no-value-for-parameter

    def __hash__(self):
        return hash(self.id)


@dataclass
class NodeOperator(Nested):
    id: NodeOperatorId
    is_active: bool
    is_target_limit_active: NodeOperatorLimitMode
    target_validators_count: int
    stuck_validators_count: int
    refunded_validators_count: int
    stuck_penalty_end_timestamp: int
    total_exited_validators: int
    total_deposited_validators: int
    depositable_validators_count: int
    staking_module: StakingModule

    @classmethod
    def from_response(cls, data, staking_module):
        _id, is_active, (
            is_target_limit_active,
            target_validators_count,
            stuck_validators_count,
            refunded_validators_count,
            stuck_penalty_end_timestamp,
            total_exited_validators,
            total_deposited_validators,
            depositable_validators_count,
        ) = data

        # Staking router v1 contract returns bool value in target limit mode
        # Staking router v1.5 introduce new limit mode (force) and updates is_target_limit_active to uint type
        #
        # False == 0 == No priority ejections
        # True  == 1 == Soft priority ejections
        #          2 == Force priority ejections
        is_target_limit_active = NodeOperatorLimitMode(is_target_limit_active)

        return cls(
            _id,
            is_active,
            is_target_limit_active,
            target_validators_count,
            stuck_validators_count,
            refunded_validators_count,
            stuck_penalty_end_timestamp,
            total_exited_validators,
            total_deposited_validators,
            depositable_validators_count,
            staking_module,
        )


@dataclass
class LidoValidator(Validator):
    lido_id: LidoKey


class CountOfKeysDiffersException(Exception):
    pass


ValidatorsByNodeOperator = dict[NodeOperatorGlobalIndex, list[LidoValidator]]


class LidoValidatorsProvider(Module):
    w3: 'Web3'

    @lru_cache(maxsize=1)
    def get_lido_validators(self, blockstamp: BlockStamp) -> list[LidoValidator]:
        lido_keys = self.w3.kac.get_used_lido_keys(blockstamp)
        validators = self.w3.cc.get_validators(blockstamp)

        no_operators = self.get_lido_node_operators(blockstamp)

        # Make sure that used keys fetched from Keys API >= total amount of total deposited validators from Staking Router
        total_deposited_validators = 0
        for node_operator in no_operators:
            total_deposited_validators += node_operator.total_deposited_validators

        if len(lido_keys) < total_deposited_validators:
            raise CountOfKeysDiffersException(f'Keys API Service returned lesser keys ({len(lido_keys)}) '
                                              f'than amount of deposited validators ({total_deposited_validators}) returned from Staking Router')

        return self.merge_validators_with_keys(lido_keys, validators)

    @staticmethod
    def merge_validators_with_keys(keys: list[LidoKey], validators: list[Validator]) -> list[LidoValidator]:
        """Merging and filter non-lido validators."""
        validators_keys_dict = {validator.validator.pubkey: validator for validator in validators}

        lido_validators = []

        for key in keys:
            if key.key in validators_keys_dict:
                lido_validators.append(LidoValidator(
                    lido_id=key,
                    **asdict(validators_keys_dict[key.key]),
                ))

        return lido_validators

    @lru_cache(maxsize=1)
    def get_lido_validators_by_node_operators(self, blockstamp: BlockStamp) -> ValidatorsByNodeOperator:
        merged_validators = self.get_lido_validators(blockstamp)
        no_operators = self.get_lido_node_operators(blockstamp)

        # Make sure even empty NO will be presented in dict
        no_validators: ValidatorsByNodeOperator = {
            (operator.staking_module.id, operator.id): [] for operator in no_operators
        }

        staking_module_address = {
            operator.staking_module.staking_module_address: operator.staking_module.id
            for operator in no_operators
        }

        for validator in merged_validators:
            global_no_id = (
                staking_module_address[validator.lido_id.moduleAddress],
                NodeOperatorId(validator.lido_id.operatorIndex),
            )

            if global_no_id in no_validators:
                no_validators[global_no_id].append(validator)
            else:
                logger.warning({
                    'msg': f'Got global node operator id: {global_no_id}, '
                           f'but it`s not exist in staking router on block number: {blockstamp.block_number}',
                })

        return no_validators

    @lru_cache(maxsize=1)
<<<<<<< HEAD
    def get_module_validators_by_node_operators(self, module_address: StakingModuleAddress, blockstamp: BlockStamp) -> ValidatorsByNodeOperator:
        """Get module validators by querying the KeysAPI for the module keys"""
        kapi = self.w3.kac.get_module_operators_keys(module_address, blockstamp)
        if (kapi_module_address := kapi['module']['stakingModuleAddress']) != module_address:
            raise ValueError(f"Module address mismatch: {kapi_module_address=} != {module_address=}")
        operators = kapi['operators']
        keys = {k['key']: k for k in kapi['keys']}
        validators = self.w3.cc.get_validators(blockstamp)

        module_id = StakingModuleId(int(kapi['module']['id']))

        # Make sure even empty NO will be presented in dict
        no_validators: ValidatorsByNodeOperator = {
            (module_id, NodeOperatorId(int(operator['index']))): [] for operator in operators
        }

        for validator in validators:
            lido_key = keys.get(validator.validator.pubkey)
            if not lido_key:
                continue
            global_id = (module_id, lido_key['operatorIndex'])
            no_validators[global_id].append(
                LidoValidator(
                    lido_id=LidoKey.from_response(**lido_key),
                    **asdict(validator),
                )
            )

        return no_validators
=======
    def get_lido_node_operators_by_modules(self, blockstamp: BlockStamp) -> dict[StakingModuleId, list[NodeOperator]]:
        result = {}

        modules = self.w3.lido_contracts.staking_router.get_staking_modules(blockstamp.block_hash)
        for module in modules:
            result[module.id] = self.w3.lido_contracts.staking_router.get_all_node_operator_digests(module, blockstamp.block_hash)

        return result
>>>>>>> 8a99b02c

    @lru_cache(maxsize=1)
    def get_lido_node_operators(self, blockstamp: BlockStamp) -> list[NodeOperator]:
        result = []

        for nos in self.get_lido_node_operators_by_modules(blockstamp).values():
            result.extend(nos)

        return result<|MERGE_RESOLUTION|>--- conflicted
+++ resolved
@@ -205,7 +205,6 @@
         return no_validators
 
     @lru_cache(maxsize=1)
-<<<<<<< HEAD
     def get_module_validators_by_node_operators(self, module_address: StakingModuleAddress, blockstamp: BlockStamp) -> ValidatorsByNodeOperator:
         """Get module validators by querying the KeysAPI for the module keys"""
         kapi = self.w3.kac.get_module_operators_keys(module_address, blockstamp)
@@ -235,7 +234,8 @@
             )
 
         return no_validators
-=======
+
+    @lru_cache(maxsize=1)
     def get_lido_node_operators_by_modules(self, blockstamp: BlockStamp) -> dict[StakingModuleId, list[NodeOperator]]:
         result = {}
 
@@ -244,7 +244,6 @@
             result[module.id] = self.w3.lido_contracts.staking_router.get_all_node_operator_digests(module, blockstamp.block_hash)
 
         return result
->>>>>>> 8a99b02c
 
     @lru_cache(maxsize=1)
     def get_lido_node_operators(self, blockstamp: BlockStamp) -> list[NodeOperator]:
