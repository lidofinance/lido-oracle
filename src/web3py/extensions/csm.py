import logging
from functools import partial
from time import sleep
from typing import cast

from hexbytes import HexBytes
from web3 import Web3
from web3.exceptions import Web3Exception
from web3.module import Module

from src import variables
from src.metrics.prometheus.business import FRAME_PREV_REPORT_REF_SLOT
from src.providers.execution.contracts.cs_accounting import CSAccountingContract
from src.providers.execution.contracts.cs_fee_distributor import CSFeeDistributorContract
from src.providers.execution.contracts.cs_fee_oracle import CSFeeOracleContract
from src.providers.execution.contracts.cs_module import CSModuleContract
from src.providers.execution.contracts.cs_parameters_registry import CSParametersRegistryContract, CurveParams
from src.providers.execution.contracts.cs_strikes import CSStrikesContract
from src.providers.ipfs import CID, CIDv0, CIDv1, is_cid_v0
<<<<<<< HEAD
from src.types import BlockStamp, NodeOperatorId, SlotNumber
=======
from src.types import BlockStamp, SlotNumber
from src.utils.events import get_events_in_range
from src.utils.lazy_object_proxy import LazyObjectProxy
from src.web3py.extensions.lido_validators import NodeOperatorId
>>>>>>> c8b6267b

logger = logging.getLogger(__name__)


class CSM(Module):
    w3: Web3

    oracle: CSFeeOracleContract
    accounting: CSAccountingContract
    fee_distributor: CSFeeDistributorContract
    strikes: CSStrikesContract
    module: CSModuleContract
    params: CSParametersRegistryContract

    def __init__(self, w3: Web3) -> None:
        super().__init__(w3)
        self._load_contracts()

    def get_csm_last_processing_ref_slot(self, blockstamp: BlockStamp) -> SlotNumber:
        result = self.oracle.get_last_processing_ref_slot(blockstamp.block_hash)
        FRAME_PREV_REPORT_REF_SLOT.labels("csm_oracle").set(result)
        return result

    def get_rewards_tree_root(self, blockstamp: BlockStamp) -> HexBytes:
        return self.fee_distributor.tree_root(blockstamp.block_hash)

    def get_rewards_tree_cid(self, blockstamp: BlockStamp) -> CID | None:
        result = self.fee_distributor.tree_cid(blockstamp.block_hash)
        if result == "":
            return None
        return CIDv0(result) if is_cid_v0(result) else CIDv1(result)

<<<<<<< HEAD
    def get_strikes_tree_root(self, blockstamp: BlockStamp) -> HexBytes:
        return self.strikes.tree_root(blockstamp.block_hash)

    def get_strikes_tree_cid(self, blockstamp: BlockStamp) -> CID | None:
        result = self.strikes.tree_cid(blockstamp.block_hash)
        if result == "":
            return None
        return CIDv0(result) if is_cid_v0(result) else CIDv1(result)
=======
    def get_operators_with_stucks_in_range(
        self,
        l_block: BlockIdentifier,
        r_block: BlockIdentifier,
    ) -> Iterator[NodeOperatorId]:
        l_block_number = self.w3.eth.get_block(l_block).get("number", BlockNumber(0))
        r_block_number = self.w3.eth.get_block(r_block).get("number", BlockNumber(0))

        by_no_id: Callable[[EventData], int] = lambda e: e["args"]["nodeOperatorId"]

        events = sorted(
            get_events_in_range(
                cast(ContractEvent, self.module.events.StuckSigningKeysCountChanged),
                l_block_number,
                r_block_number,
            ),
            key=by_no_id,
        )
>>>>>>> c8b6267b

    def get_curve_params(self, no_id: NodeOperatorId, blockstamp: BlockStamp) -> CurveParams:
        curve_id = self.accounting.get_bond_curve_id(no_id, blockstamp.block_hash)
        perf_coeffs = self.params.get_performance_coefficients(curve_id, blockstamp.block_hash)
        perf_leeway_data = self.params.get_performance_leeway_data(curve_id, blockstamp.block_hash)
        reward_share_data = self.params.get_reward_share_data(curve_id, blockstamp.block_hash)
        strikes_params = self.params.get_strikes_params(curve_id, blockstamp.block_hash)
        return CurveParams(perf_coeffs, perf_leeway_data, reward_share_data, strikes_params)

    def _load_contracts(self) -> None:
        try:
            self.module = cast(
                CSModuleContract,
                self.w3.eth.contract(
                    address=variables.CSM_MODULE_ADDRESS,  # type: ignore
                    ContractFactoryClass=CSModuleContract,
                    decode_tuples=True,
                ),
            )

            self.params = cast(
                CSParametersRegistryContract,
                self.w3.eth.contract(
                    address=self.module.parameters_registry(),
                    ContractFactoryClass=CSParametersRegistryContract,
                    decode_tuples=True,
                ),
            )

            self.accounting = cast(
                CSAccountingContract,
                self.w3.eth.contract(
                    address=self.module.accounting(),
                    ContractFactoryClass=CSAccountingContract,
                    decode_tuples=True,
                ),
            )

            self.fee_distributor = cast(
                CSFeeDistributorContract,
                self.w3.eth.contract(
                    address=self.accounting.fee_distributor(),
                    ContractFactoryClass=CSFeeDistributorContract,
                    decode_tuples=True,
                ),
            )

            self.oracle = cast(
                CSFeeOracleContract,
                self.w3.eth.contract(
                    address=self.fee_distributor.oracle(),
                    ContractFactoryClass=CSFeeOracleContract,
                    decode_tuples=True,
                ),
            )

            self.strikes = cast(
                CSStrikesContract,
                self.w3.eth.contract(
                    address=self.oracle.strikes(),
                    ContractFactoryClass=CSStrikesContract,
                    decode_tuples=True,
                ),
            )
        except Web3Exception as ex:
            logger.error({"msg": "Some of the contracts aren't healthy", "error": str(ex)})
            sleep(60)
            self._load_contracts()


class LazyCSM(CSM):
    """A wrapper around CSM module to achieve lazy-loading behaviour"""

    def __new__(cls, w3: Web3) -> 'LazyCSM':
        return LazyObjectProxy(partial(CSM, w3))  # type: ignore<|MERGE_RESOLUTION|>--- conflicted
+++ resolved
@@ -17,14 +17,7 @@
 from src.providers.execution.contracts.cs_parameters_registry import CSParametersRegistryContract, CurveParams
 from src.providers.execution.contracts.cs_strikes import CSStrikesContract
 from src.providers.ipfs import CID, CIDv0, CIDv1, is_cid_v0
-<<<<<<< HEAD
 from src.types import BlockStamp, NodeOperatorId, SlotNumber
-=======
-from src.types import BlockStamp, SlotNumber
-from src.utils.events import get_events_in_range
-from src.utils.lazy_object_proxy import LazyObjectProxy
-from src.web3py.extensions.lido_validators import NodeOperatorId
->>>>>>> c8b6267b
 
 logger = logging.getLogger(__name__)
 
@@ -57,7 +50,6 @@
             return None
         return CIDv0(result) if is_cid_v0(result) else CIDv1(result)
 
-<<<<<<< HEAD
     def get_strikes_tree_root(self, blockstamp: BlockStamp) -> HexBytes:
         return self.strikes.tree_root(blockstamp.block_hash)
 
@@ -66,26 +58,6 @@
         if result == "":
             return None
         return CIDv0(result) if is_cid_v0(result) else CIDv1(result)
-=======
-    def get_operators_with_stucks_in_range(
-        self,
-        l_block: BlockIdentifier,
-        r_block: BlockIdentifier,
-    ) -> Iterator[NodeOperatorId]:
-        l_block_number = self.w3.eth.get_block(l_block).get("number", BlockNumber(0))
-        r_block_number = self.w3.eth.get_block(r_block).get("number", BlockNumber(0))
-
-        by_no_id: Callable[[EventData], int] = lambda e: e["args"]["nodeOperatorId"]
-
-        events = sorted(
-            get_events_in_range(
-                cast(ContractEvent, self.module.events.StuckSigningKeysCountChanged),
-                l_block_number,
-                r_block_number,
-            ),
-            key=by_no_id,
-        )
->>>>>>> c8b6267b
 
     def get_curve_params(self, no_id: NodeOperatorId, blockstamp: BlockStamp) -> CurveParams:
         curve_id = self.accounting.get_bond_curve_id(no_id, blockstamp.block_hash)
