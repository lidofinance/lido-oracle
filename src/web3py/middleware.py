--- conflicted
+++ resolved
@@ -5,13 +5,8 @@
 from requests import HTTPError, Response
 from web3.types import RPCEndpoint, RPCResponse
 
-<<<<<<< HEAD
-from src.metrics.prometheus.basic import EL_REQUESTS_DURATION, EL_REQUESTS_COUNT
-
-=======
 from src.metrics.prometheus.basic import EL_REQUESTS_DURATION
 from web3 import Web3
->>>>>>> 7cb2544c
 
 logger = logging.getLogger(__name__)
 
@@ -33,34 +28,6 @@
         except:
             domain = 'unavailable'
 
-<<<<<<< HEAD
-        try:
-            with EL_REQUESTS_DURATION.labels(name=method).time():
-                response = make_request(method, params)
-        except HTTPError as ex:
-            failed: Response = ex.response
-            EL_REQUESTS_COUNT.labels(
-                method=method,
-                code=failed.status_code,
-                domain=domain,
-            ).inc()
-            raise
-
-        # https://www.jsonrpc.org/specification#error_object
-        # https://eth.wiki/json-rpc/json-rpc-error-codes-improvement-proposal
-        error = response.get("error")
-        code: int = 0
-        if isinstance(error, dict):
-            code = error.get("code") or code
-
-        EL_REQUESTS_COUNT.labels(
-            name=method,
-            code=code,
-            domain=domain,
-        ).inc()
-
-        return response
-=======
         call_method = ''
         call_to = ''
         if hasattr(w3, 'lido_contracts'):
@@ -102,6 +69,5 @@
             )
 
             return response
->>>>>>> 7cb2544c
 
     return middleware