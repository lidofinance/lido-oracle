from packaging.version import Version

from src.types import Gwei, SlotNumber

# https://github.com/ethereum/consensus-specs/blob/dev/specs/phase0/beacon-chain.md#misc
GENESIS_SLOT = SlotNumber(0)
FAR_FUTURE_EPOCH = 2**64 - 1
# https://github.com/ethereum/consensus-specs/blob/dev/specs/phase0/beacon-chain.md#time-parameters-1
MIN_VALIDATOR_WITHDRAWABILITY_DELAY = 2**8
SHARD_COMMITTEE_PERIOD = 2**8
MAX_SEED_LOOKAHEAD = 4
# https://github.com/ethereum/consensus-specs/blob/dev/specs/phase0/beacon-chain.md#state-list-lengths
EPOCHS_PER_SLASHINGS_VECTOR = 2**13
# https://github.com/ethereum/consensus-specs/blob/dev/specs/phase0/beacon-chain.md#rewards-and-penalties
PROPORTIONAL_SLASHING_MULTIPLIER_BELLATRIX = 3
# https://github.com/ethereum/consensus-specs/blob/dev/specs/phase0/beacon-chain.md#gwei-values
EFFECTIVE_BALANCE_INCREMENT = Gwei(2**0 * 10**9)
MAX_EFFECTIVE_BALANCE = Gwei(32 * 10**9)
# https://github.com/ethereum/consensus-specs/blob/dev/specs/electra/beacon-chain.md#gwei-values
MAX_EFFECTIVE_BALANCE_ELECTRA = Gwei(2**11 * 10**9)
MIN_ACTIVATION_BALANCE = Gwei(2**5 * 10**9)
# https://github.com/ethereum/consensus-specs/blob/dev/specs/capella/beacon-chain.md#execution
MAX_WITHDRAWALS_PER_PAYLOAD = 2**4
# https://github.com/ethereum/consensus-specs/blob/dev/specs/phase0/beacon-chain.md#withdrawal-prefixes
ETH1_ADDRESS_WITHDRAWAL_PREFIX = '0x01'
# https://github.com/ethereum/consensus-specs/blob/dev/specs/electra/beacon-chain.md#withdrawal-prefixes
COMPOUNDING_WITHDRAWAL_PREFIX = '0x02'
# https://github.com/ethereum/consensus-specs/blob/dev/specs/phase0/beacon-chain.md#validator-cycle
MIN_PER_EPOCH_CHURN_LIMIT = 2**2
CHURN_LIMIT_QUOTIENT = 2**16
# https://github.com/ethereum/consensus-specs/blob/dev/specs/electra/beacon-chain.md#validator-cycle
MIN_PER_EPOCH_CHURN_LIMIT_ELECTRA = Gwei(2**7 * 10**9)
MAX_PER_EPOCH_ACTIVATION_EXIT_CHURN_LIMIT = Gwei(2**8 * 10**9)
# https://github.com/ethereum/consensus-specs/blob/dev/specs/phase0/beacon-chain.md#time-parameters
SLOTS_PER_HISTORICAL_ROOT = 2**13  # 8192
# https://github.com/ethereum/consensus-specs/blob/dev/specs/altair/beacon-chain.md#sync-committee
EPOCHS_PER_SYNC_COMMITTEE_PERIOD = 256

# https://github.com/ethereum/consensus-specs/blob/dev/specs/electra/beacon-chain.md#withdrawals-processing
MAX_PENDING_PARTIALS_PER_WITHDRAWALS_SWEEP = 2**3

# Lido contracts constants
# We assume that the Lido deposit amount is currently 32 ETH (MIN_ACTIVATION_BALANCE).
# If Lido decides to support 0x2 withdrawal credentials in the future, this variable
# should be revisited to accommodate potential changes in deposit requirements.
LIDO_DEPOSIT_AMOUNT = MIN_ACTIVATION_BALANCE
SHARE_RATE_PRECISION_E27 = 10**27
TOTAL_BASIS_POINTS = 10000

# Local constants
GWEI_TO_WEI = 10**9
MAX_BLOCK_GAS_LIMIT = 30_000_000
UINT64_MAX = 2**64 - 1
<<<<<<< HEAD
UINT256_MAX = 2**256 - 1
=======

ALLOWED_KAPI_VERSION = Version('1.5.0')
>>>>>>> c8b6267b
<|MERGE_RESOLUTION|>--- conflicted
+++ resolved
@@ -51,9 +51,6 @@
 GWEI_TO_WEI = 10**9
 MAX_BLOCK_GAS_LIMIT = 30_000_000
 UINT64_MAX = 2**64 - 1
-<<<<<<< HEAD
 UINT256_MAX = 2**256 - 1
-=======
 
-ALLOWED_KAPI_VERSION = Version('1.5.0')
->>>>>>> c8b6267b
+ALLOWED_KAPI_VERSION = Version('1.5.0')