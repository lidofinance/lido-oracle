from prometheus_client import Gauge

from src.variables import PROMETHEUS_PREFIX

ACCOUNTING_IS_BUNKER = Gauge(
    "accounting_is_bunker",
    "Is bunker mode enabled",
    namespace=PROMETHEUS_PREFIX,
)

ACCOUNTING_CL_BALANCE_GWEI = Gauge(
    "accounting_cl_balance_gwei",
    "Reported CL balance in gwei",
    namespace=PROMETHEUS_PREFIX,
)

ACCOUNTING_EL_REWARDS_VAULT_BALANCE_WEI = Gauge(
    "accounting_el_rewards_vault_wei",
    "Reported EL rewards",
    namespace=PROMETHEUS_PREFIX,
)

ACCOUNTING_WITHDRAWAL_VAULT_BALANCE_WEI = Gauge(
    "accounting_withdrawal_vault_balance_wei",
    "Reported withdrawal vault balance",
    namespace=PROMETHEUS_PREFIX,
)

ACCOUNTING_EXITED_VALIDATORS = Gauge(
    "accounting_exited_validators",
    "Reported exited validators count",
    ["module_id", "no_id"],
    namespace=PROMETHEUS_PREFIX,
)

<<<<<<< HEAD
ACCOUNTING_DELAYED_VALIDATORS = Gauge(
    "accounting_delayed_validators",
    "Reported delayed validators count",
=======
ACCOUNTING_STUCK_VALIDATORS = Gauge(
    "accounting_stuck_validators",
    "Reported stuck validators count",
>>>>>>> a78c6682
    ["module_id", "no_id"],
    namespace=PROMETHEUS_PREFIX,
)<|MERGE_RESOLUTION|>--- conflicted
+++ resolved
@@ -31,17 +31,4 @@
     "Reported exited validators count",
     ["module_id", "no_id"],
     namespace=PROMETHEUS_PREFIX,
-)
-
-<<<<<<< HEAD
-ACCOUNTING_DELAYED_VALIDATORS = Gauge(
-    "accounting_delayed_validators",
-    "Reported delayed validators count",
-=======
-ACCOUNTING_STUCK_VALIDATORS = Gauge(
-    "accounting_stuck_validators",
-    "Reported stuck validators count",
->>>>>>> a78c6682
-    ["module_id", "no_id"],
-    namespace=PROMETHEUS_PREFIX,
 )