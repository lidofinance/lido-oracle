import logging
import threading
from datetime import datetime, timedelta
from http.server import SimpleHTTPRequestHandler, HTTPServer

import requests
from requests.exceptions import ConnectionError as RequestsConnectionError

from src import variables
from src.variables import MAX_CYCLE_LIFETIME_IN_SECONDS


_last_pulse = datetime.now()
logger = logging.getLogger(__name__)

logger = logging.getLogger(__name__)


def pulse():
    """Ping to healthcheck server that application is ok"""
    try:
        requests.get(f'http://localhost:{variables.HEALTHCHECK_SERVER_PORT}/pulse/', timeout=10)
<<<<<<< HEAD
    except RequestsConnectionError as error:
        logger.warning({'msg': 'Healthcheck server is not responding.', 'error': str(error)})
=======
    except RequestsConnectionError:
        logger.warning({'Healthcheck server is not responding.'})
>>>>>>> b3187ada


class PulseRequestHandler(SimpleHTTPRequestHandler):
    """Request handler for Docker HEALTHCHECK"""
    def do_GET(self):
        global _last_pulse

        if self.path == '/pulse/':
            _last_pulse = datetime.now()

        if datetime.now() - _last_pulse > timedelta(seconds=MAX_CYCLE_LIFETIME_IN_SECONDS):
            self.send_response(503)
            self.end_headers()
            self.wfile.write(b'{"metrics": "fail", "reason": "timeout exceeded"}\n')
        else:
            self.send_response(200)
            self.end_headers()
            self.wfile.write(b'{"metrics": "ok", "reason": "ok"}\n')

    def log_request(self, *args, **kwargs):
        # Disable non-error logs
        pass


def start_pulse_server():
    """
    This is simple server for bots without any API.
    If bot didn't call pulse for a while (5 minutes but should be changed individually)
    Docker healthcheck fails to do request
    """
    server = HTTPServer(('localhost', variables.HEALTHCHECK_SERVER_PORT), RequestHandlerClass=PulseRequestHandler)
    thread = threading.Thread(target=server.serve_forever, daemon=True)
    thread.start()<|MERGE_RESOLUTION|>--- conflicted
+++ resolved
@@ -20,13 +20,8 @@
     """Ping to healthcheck server that application is ok"""
     try:
         requests.get(f'http://localhost:{variables.HEALTHCHECK_SERVER_PORT}/pulse/', timeout=10)
-<<<<<<< HEAD
     except RequestsConnectionError as error:
         logger.warning({'msg': 'Healthcheck server is not responding.', 'error': str(error)})
-=======
-    except RequestsConnectionError:
-        logger.warning({'Healthcheck server is not responding.'})
->>>>>>> b3187ada
 
 
 class PulseRequestHandler(SimpleHTTPRequestHandler):
