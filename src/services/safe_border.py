import math
from typing import Any, Optional, Sequence

from eth_typing import HexStr

from src.constants import EPOCHS_PER_SLASHINGS_VECTOR, MIN_VALIDATOR_WITHDRAWABILITY_DELAY
<<<<<<< HEAD
from src.metrics.prometheus.task import task
=======
from src.metrics.prometheus.duration_meter import duration_meter
>>>>>>> 7cb2544c
from src.modules.submodules.consensus import ChainConfig, FrameConfig
from src.modules.accounting.typings import OracleReportLimits
from src.utils.abi import named_tuple_to_dataclass
from src.typings import EpochNumber, FrameNumber, ReferenceBlockStamp, SlotNumber
from src.web3py.extensions.lido_validators import Validator
from src.web3py.typings import Web3
from src.utils.slot import get_blockstamp


class WrongExitPeriod(Exception):
    pass


class SafeBorder:
    chain_config: ChainConfig
    frame_config: FrameConfig
    blockstamp: ReferenceBlockStamp

    def __init__(
        self,
        w3: Web3,
        blockstamp: ReferenceBlockStamp,
        chain_config: ChainConfig,
        frame_config: FrameConfig,
    ) -> None:
        self.w3 = w3
        self.lido_contracts = w3.lido_contracts

        self.blockstamp = blockstamp
        self.chain_config = chain_config
        self.frame_config = frame_config

        self._retrieve_constants()

<<<<<<< HEAD
    @task("get-safe-border-epoch")
=======
    @duration_meter()
>>>>>>> 7cb2544c
    def get_safe_border_epoch(
        self,
        is_bunker: bool,
    ) -> EpochNumber:
        if not is_bunker:
            return self._get_default_requests_border_epoch()

        negative_rebase_border_epoch = self._get_negative_rebase_border_epoch()
        associated_slashings_border_epoch = self._get_associated_slashings_border_epoch()

        return min(
            negative_rebase_border_epoch,
            associated_slashings_border_epoch,
        )

    def _get_default_requests_border_epoch(self) -> EpochNumber:
        return EpochNumber(self.blockstamp.ref_epoch - self.finalization_default_shift)

    def _get_negative_rebase_border_epoch(self) -> EpochNumber:
        bunker_start_or_last_successful_report_epoch = self._get_bunker_start_or_last_successful_report_epoch()

        latest_allowable_epoch = bunker_start_or_last_successful_report_epoch - self.finalization_default_shift
        earliest_allowable_epoch = self.get_epoch_by_slot(
            self.blockstamp.ref_slot) - self.finalization_max_negative_rebase_shift

        return EpochNumber(max(earliest_allowable_epoch, latest_allowable_epoch))

    def _get_bunker_start_or_last_successful_report_epoch(self) -> EpochNumber:
        bunker_start_timestamp = self._get_bunker_mode_start_timestamp()
        if bunker_start_timestamp is not None:
            return self.get_epoch_by_timestamp(bunker_start_timestamp)

        last_report_slot = self.w3.lido_contracts.get_accounting_last_processing_ref_slot(self.blockstamp)
        if last_report_slot != 0:
            return self.get_epoch_by_slot(last_report_slot)

        return EpochNumber(self.frame_config.initial_epoch)

    def _get_associated_slashings_border_epoch(self) -> EpochNumber:
        earliest_slashed_epoch = self._get_earliest_slashed_epoch_among_incomplete_slashings()

        if earliest_slashed_epoch:
            return EpochNumber(self.round_epoch_by_frame(earliest_slashed_epoch) - self.finalization_default_shift)

        return self._get_default_requests_border_epoch()

<<<<<<< HEAD
    @task("find-earliest-slashed-epoch")
=======
    @duration_meter()
>>>>>>> 7cb2544c
    def _get_earliest_slashed_epoch_among_incomplete_slashings(self) -> Optional[EpochNumber]:
        validators = self.w3.lido_validators.get_lido_validators(self.blockstamp)
        validators_slashed = filter_slashed_validators(validators)

        # Here we filter not by exit_epoch but by withdrawable_epoch because exited operators can still be slashed.
        # See more here https://github.com/ethereum/consensus-specs/blob/dev/specs/phase0/beacon-chain.md#helpers
        # at `get_eligible_validator_indices` method.
        validators_slashed_non_withdrawable = filter_non_withdrawable_validators(validators_slashed,
                                                                                 self.blockstamp.ref_epoch)

        if not validators_slashed_non_withdrawable:
            return None

        validators_with_earliest_exit_epoch = self._filter_validators_with_earliest_exit_epoch(
            validators_slashed_non_withdrawable)

        earliest_predicted_epoch = None

        for validator in validators_with_earliest_exit_epoch:
            predicted_epoch = self._predict_earliest_slashed_epoch(validator)

            if not predicted_epoch:
                return self._find_earliest_slashed_epoch_rounded_to_frame(validators_with_earliest_exit_epoch)

            if not earliest_predicted_epoch or earliest_predicted_epoch > predicted_epoch:
                earliest_predicted_epoch = predicted_epoch

        return earliest_predicted_epoch

    # The exit period for a specific validator may be equal to the MIN_VALIDATOR_WITHDRAWAL_DELAY.
    # This means that there are so many validators in the queue that the exit epoch moves with the withdrawable epoch,
    # and we cannot detect when slashing has started.
    def _predict_earliest_slashed_epoch(self, validator: Validator) -> Optional[EpochNumber]:
        exit_epoch = int(validator.validator.exit_epoch)
        withdrawable_epoch = int(validator.validator.withdrawable_epoch)

        exited_period = withdrawable_epoch - exit_epoch

        if exited_period < MIN_VALIDATOR_WITHDRAWABILITY_DELAY:
            raise WrongExitPeriod("exit_epoch and withdrawable_epoch are too close")

        is_slashed_epoch_undetectable = exited_period == MIN_VALIDATOR_WITHDRAWABILITY_DELAY
        if is_slashed_epoch_undetectable:
            return None

        return EpochNumber(withdrawable_epoch - EPOCHS_PER_SLASHINGS_VECTOR)

    def _find_earliest_slashed_epoch_rounded_to_frame(self, validators: list[Validator]) -> EpochNumber:
        """
        Returns the earliest slashed epoch for the given validators rounded to the frame
        """
        withdrawable_epoch = min(get_validators_withdrawable_epochs(validators))
        last_finalized_request_id_epoch = self.get_epoch_by_slot(self._get_last_finalized_withdrawal_request_slot())

        earliest_activation_slot = self._get_validators_earliest_activation_epoch(validators)
        max_possible_earliest_slashed_epoch = EpochNumber(withdrawable_epoch - EPOCHS_PER_SLASHINGS_VECTOR)

        # Since we are looking for the safe border epoch, we can start from the last finalized withdrawal request epoch
        # or the earliest activation epoch among the given validators for optimization
        start_epoch = max(last_finalized_request_id_epoch, earliest_activation_slot)

        # We can stop searching for the slashed epoch when we reach the reference epoch
        # or the max possible earliest slashed epoch for the given validators
        end_epoch = min(self.blockstamp.ref_epoch, max_possible_earliest_slashed_epoch)

        start_frame = self.get_frame_by_epoch(start_epoch)
        end_frame = self.get_frame_by_epoch(end_epoch)

        validators_set = set(validators)

        # Since the border will be rounded to the frame, we are iterating over the frames
        # to avoid unnecessary queries
        while start_frame < end_frame:
            mid_frame = FrameNumber((end_frame + start_frame) // 2)

            if self._slashings_in_frame(mid_frame, validators_set):
                end_frame = mid_frame
            else:
                start_frame = FrameNumber(mid_frame + 1)

        slot_number = self.get_frame_first_slot(start_frame)
        epoch_number = self.get_epoch_by_slot(slot_number)
        return epoch_number

    def _slashings_in_frame(self, frame: FrameNumber, validators: set[Validator]) -> bool:
        """
        Returns number of slashed validators for the frame for the given validators
        Slashed flag can't be undone, so we can only look at the last slot
        """
        last_slot_in_frame = self.get_frame_last_slot(frame)
        last_slot_in_frame_blockstamp = get_blockstamp(
            self.w3.cc,
            last_slot_in_frame,
            self.blockstamp.ref_slot,
        )

        lido_validators = self.w3.lido_validators.get_lido_validators(last_slot_in_frame_blockstamp)
        slashed_validators = filter_slashed_validators(list(filter(lambda x: x in validators, lido_validators)))

        return len(slashed_validators) > 0

    def _filter_validators_with_earliest_exit_epoch(self, validators: list[Validator]) -> list[Validator]:
        sorted_validators = sorted(validators, key=lambda validator: (int(validator.validator.exit_epoch)))
        return filter_validators_by_exit_epoch(
            sorted_validators, EpochNumber(int(sorted_validators[0].validator.exit_epoch))
        )

    def _get_validators_earliest_activation_epoch(self, validators: list[Validator]) -> EpochNumber:
        if len(validators) == 0:
            return EpochNumber(0)

        sorted_validators = sorted(
            validators,
            key=lambda validator: (int(validator.validator.activation_epoch))
        )
        return EpochNumber(int(sorted_validators[0].validator.activation_epoch))

    def _get_bunker_mode_start_timestamp(self) -> Optional[int]:
        start_timestamp = self._get_bunker_start_timestamp()

        if start_timestamp > self.blockstamp.block_timestamp:
            return None

        return start_timestamp

    def _get_last_finalized_withdrawal_request_slot(self) -> SlotNumber:
        last_finalized_request_id = self._get_last_finalized_request_id()
        if last_finalized_request_id == 0:
            # request with id: 0 is reserved by protocol. No requests were finalized.
            return SlotNumber(0)

        last_finalized_request_data = self._get_withdrawal_request_status(last_finalized_request_id)

        return self.get_epoch_first_slot(self.get_epoch_by_timestamp(last_finalized_request_data.timestamp))

    def _get_bunker_start_timestamp(self) -> int:
        # If bunker mode is off returns max(uint256)
        return self.w3.lido_contracts.withdrawal_queue_nft.functions.bunkerModeSinceTimestamp().call(
            block_identifier=self.blockstamp.block_hash)

    def _get_last_finalized_request_id(self) -> int:
        return self.w3.lido_contracts.withdrawal_queue_nft.functions.getLastFinalizedRequestId().call(
            block_identifier=self.blockstamp.block_hash)

    def _get_withdrawal_request_status(self, request_id: int) -> Any:
        return self.w3.lido_contracts.withdrawal_queue_nft.functions.getWithdrawalRequestStatus(request_id).call(
            block_identifier=self.blockstamp.block_hash)

    def _retrieve_constants(self):
        limits_list = named_tuple_to_dataclass(
            self.w3.lido_contracts.oracle_report_sanity_checker.functions.getOracleReportLimits().call(
                block_identifier=self.blockstamp.block_hash
            ),
            OracleReportLimits
        )
        self.finalization_default_shift = math.ceil(
            limits_list.request_timestamp_margin / (self.chain_config.slots_per_epoch * self.chain_config.seconds_per_slot)
        )

        self.finalization_max_negative_rebase_shift = self.w3.to_int(
            primitive=self.w3.lido_contracts.oracle_daemon_config.functions.get(
                'FINALIZATION_MAX_NEGATIVE_REBASE_EPOCH_SHIFT',
            ).call(block_identifier=self.blockstamp.block_hash)
        )

    def get_epoch_first_slot(self, epoch: EpochNumber) -> SlotNumber:
        return SlotNumber(epoch * self.chain_config.slots_per_epoch)

    def get_frame_last_slot(self, frame: FrameNumber) -> SlotNumber:
        return SlotNumber(self.get_frame_first_slot(FrameNumber(frame + 1)) - 1)

    def get_frame_first_slot(self, frame: FrameNumber) -> SlotNumber:
        return SlotNumber(frame * self.frame_config.epochs_per_frame * self.chain_config.slots_per_epoch)

    def get_epoch_by_slot(self, ref_slot: SlotNumber) -> EpochNumber:
        return EpochNumber(ref_slot // self.chain_config.slots_per_epoch)

    def get_epoch_by_timestamp(self, timestamp: int) -> EpochNumber:
        return EpochNumber(self.get_slot_by_timestamp(timestamp) // self.chain_config.slots_per_epoch)

    def get_slot_by_timestamp(self, timestamp: int) -> SlotNumber:
        return SlotNumber((timestamp - self.chain_config.genesis_time) // self.chain_config.seconds_per_slot)

    def round_slot_by_frame(self, slot: SlotNumber) -> SlotNumber:
        rounded_epoch = self.round_epoch_by_frame(self.get_epoch_by_slot(slot))
        return self.get_epoch_first_slot(rounded_epoch)

    def round_epoch_by_frame(self, epoch: EpochNumber) -> EpochNumber:
        return EpochNumber(self.get_frame_by_epoch(epoch) * self.frame_config.epochs_per_frame + self.frame_config.initial_epoch)

    def get_frame_by_slot(self, slot: SlotNumber) -> FrameNumber:
        return self.get_frame_by_epoch(self.get_epoch_by_slot(slot))

    def get_frame_by_epoch(self, epoch: EpochNumber) -> FrameNumber:
        return FrameNumber((epoch - self.frame_config.initial_epoch) // self.frame_config.epochs_per_frame)


def filter_slashed_validators(validators: Sequence[Validator]) -> list[Validator]:
    return [v for v in validators if v.validator.slashed]


def filter_non_withdrawable_validators(slashed_validators: Sequence[Validator], epoch: EpochNumber) -> list[Validator]:
    # This filter works only with slashed_validators
    return [v for v in slashed_validators if int(v.validator.withdrawable_epoch) > epoch]


def filter_validators_by_exit_epoch(validators: Sequence[Validator], exit_epoch: EpochNumber) -> list[Validator]:
    return [v for v in validators if int(v.validator.exit_epoch) == exit_epoch]


def get_validators_pubkeys(validators: Sequence[Validator]) -> list[HexStr]:
    return [HexStr(v.validator.pubkey) for v in validators]


def get_validators_withdrawable_epochs(validators: Sequence[Validator]) -> list[int]:
    return [int(v.validator.withdrawable_epoch) for v in validators]<|MERGE_RESOLUTION|>--- conflicted
+++ resolved
@@ -4,11 +4,7 @@
 from eth_typing import HexStr
 
 from src.constants import EPOCHS_PER_SLASHINGS_VECTOR, MIN_VALIDATOR_WITHDRAWABILITY_DELAY
-<<<<<<< HEAD
-from src.metrics.prometheus.task import task
-=======
 from src.metrics.prometheus.duration_meter import duration_meter
->>>>>>> 7cb2544c
 from src.modules.submodules.consensus import ChainConfig, FrameConfig
 from src.modules.accounting.typings import OracleReportLimits
 from src.utils.abi import named_tuple_to_dataclass
@@ -43,11 +39,7 @@
 
         self._retrieve_constants()
 
-<<<<<<< HEAD
-    @task("get-safe-border-epoch")
-=======
     @duration_meter()
->>>>>>> 7cb2544c
     def get_safe_border_epoch(
         self,
         is_bunker: bool,
@@ -94,11 +86,7 @@
 
         return self._get_default_requests_border_epoch()
 
-<<<<<<< HEAD
-    @task("find-earliest-slashed-epoch")
-=======
     @duration_meter()
->>>>>>> 7cb2544c
     def _get_earliest_slashed_epoch_among_incomplete_slashings(self) -> Optional[EpochNumber]:
         validators = self.w3.lido_validators.get_lido_validators(self.blockstamp)
         validators_slashed = filter_slashed_validators(validators)
