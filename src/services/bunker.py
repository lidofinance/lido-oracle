import logging

<<<<<<< HEAD
from src.constants import GWEI_TO_WEI, TOTAL_BASIS_POINTS
from src.metrics.prometheus.task import task
from src.metrics.prometheus.validators import ALL_VALIDATORS, LIDO_VALIDATORS, ALL_SLASHED_VALIDATORS, \
    LIDO_SLASHED_VALIDATORS
=======
from src.constants import TOTAL_BASIS_POINTS, GWEI_TO_WEI
from src.metrics.prometheus.duration_meter import duration_meter
>>>>>>> 7cb2544c
from src.services.bunker_cases.abnormal_cl_rebase import AbnormalClRebase
from src.services.bunker_cases.midterm_slashing_penalty import MidtermSlashingPenalty

from src.modules.accounting.typings import LidoReportRebase
from src.modules.submodules.consensus import FrameConfig, ChainConfig
from src.services.bunker_cases.typings import BunkerConfig
from src.services.safe_border import filter_slashed_validators
from src.typings import BlockStamp, ReferenceBlockStamp, Gwei
from src.web3py.typings import Web3


logger = logging.getLogger(__name__)


class BunkerService:
    """
    https://research.lido.fi/t/withdrawals-for-lido-on-ethereum-bunker-mode-design-and-implementation/
    """
    def __init__(self, w3: Web3):
        self.w3 = w3

<<<<<<< HEAD
    @task("check-bunker-mode")
=======
    @duration_meter()
>>>>>>> 7cb2544c
    def is_bunker_mode(
        self,
        blockstamp: ReferenceBlockStamp,
        frame_config: FrameConfig,
        chain_config: ChainConfig,
        simulated_cl_rebase: LidoReportRebase,
    ) -> bool:
        bunker_config = self._get_config(blockstamp)
        all_validators = self.w3.cc.get_validators(blockstamp)
        lido_validators = self.w3.lido_validators.get_lido_validators(blockstamp)

        # Set metrics
        ALL_VALIDATORS.set(len(all_validators))
        LIDO_VALIDATORS.set(len(lido_validators))
        ALL_SLASHED_VALIDATORS.set(len(filter_slashed_validators(all_validators)))
        LIDO_SLASHED_VALIDATORS.set(len(filter_slashed_validators(lido_validators)))

        last_report_ref_slot = self.w3.lido_contracts.get_accounting_last_processing_ref_slot(blockstamp)
        if not last_report_ref_slot:
            logger.info({"msg": "No one report yet. Bunker status will not be checked"})
            return False

        logger.info({"msg": "Checking bunker mode"})

        current_report_cl_rebase = self._get_cl_rebase_for_current_report(blockstamp, simulated_cl_rebase)
        if current_report_cl_rebase < 0:
            logger.info({"msg": "Bunker ON. CL rebase is negative"})
            return True

        high_midterm_slashing_penalty = MidtermSlashingPenalty.is_high_midterm_slashing_penalty(
            blockstamp, frame_config, chain_config, all_validators, lido_validators, current_report_cl_rebase, last_report_ref_slot
        )
        if high_midterm_slashing_penalty:
            logger.info({"msg": "Bunker ON. High midterm slashing penalty"})
            return True

        abnormal_cl_rebase = AbnormalClRebase(self.w3, chain_config, bunker_config).is_abnormal_cl_rebase(
            blockstamp, all_validators, lido_validators, current_report_cl_rebase
        )
        if abnormal_cl_rebase:
            logger.info({"msg": "Bunker ON. Abnormal CL rebase"})
            return True

        return False

    def _get_cl_rebase_for_current_report(self, blockstamp: BlockStamp, simulated_cl_rebase: LidoReportRebase) -> Gwei:
        """
        Get CL rebase from Accounting contract
        """
        logger.info({"msg": "Getting CL rebase for frame"})
        before_report_total_pooled_ether = self._get_total_supply(blockstamp)

        # Can't use from_wei - because rebase can be negative
        frame_cl_rebase = (simulated_cl_rebase.post_total_pooled_ether - before_report_total_pooled_ether) // GWEI_TO_WEI
        logger.info({"msg": f"Simulated CL rebase for frame: {frame_cl_rebase} Gwei"})
        return Gwei(frame_cl_rebase)

    def _get_total_supply(self, blockstamp: BlockStamp) -> Gwei:
        return self.w3.lido_contracts.lido.functions.totalSupply().call(block_identifier=blockstamp.block_hash)

    def _get_config(self, blockstamp: BlockStamp) -> BunkerConfig:
        """
        Get config values from OracleDaemonConfig contract
        """
        config = self.w3.lido_contracts.oracle_daemon_config
        return BunkerConfig(
            Web3.to_int(
                config.functions.get('NORMALIZED_CL_REWARD_PER_EPOCH').call(block_identifier=blockstamp.block_hash)
            ),
            Web3.to_int(
                config.functions.get('NORMALIZED_CL_REWARD_MISTAKE_RATE_BP').call(block_identifier=blockstamp.block_hash)
            ) / TOTAL_BASIS_POINTS,
            Web3.to_int(
                config.functions.get('REBASE_CHECK_NEAREST_EPOCH_DISTANCE').call(block_identifier=blockstamp.block_hash)
            ),
            Web3.to_int(
                config.functions.get('REBASE_CHECK_DISTANT_EPOCH_DISTANCE').call(block_identifier=blockstamp.block_hash)
            )
        )<|MERGE_RESOLUTION|>--- conflicted
+++ resolved
@@ -1,14 +1,9 @@
 import logging
 
-<<<<<<< HEAD
-from src.constants import GWEI_TO_WEI, TOTAL_BASIS_POINTS
-from src.metrics.prometheus.task import task
+from src.constants import TOTAL_BASIS_POINTS, GWEI_TO_WEI
+from src.metrics.prometheus.duration_meter import duration_meter
 from src.metrics.prometheus.validators import ALL_VALIDATORS, LIDO_VALIDATORS, ALL_SLASHED_VALIDATORS, \
     LIDO_SLASHED_VALIDATORS
-=======
-from src.constants import TOTAL_BASIS_POINTS, GWEI_TO_WEI
-from src.metrics.prometheus.duration_meter import duration_meter
->>>>>>> 7cb2544c
 from src.services.bunker_cases.abnormal_cl_rebase import AbnormalClRebase
 from src.services.bunker_cases.midterm_slashing_penalty import MidtermSlashingPenalty
 
@@ -30,11 +25,7 @@
     def __init__(self, w3: Web3):
         self.w3 = w3
 
-<<<<<<< HEAD
-    @task("check-bunker-mode")
-=======
     @duration_meter()
->>>>>>> 7cb2544c
     def is_bunker_mode(
         self,
         blockstamp: ReferenceBlockStamp,
