import json
import logging
from collections import defaultdict
from dataclasses import asdict
from decimal import ROUND_UP, Decimal
from typing import Any, Optional

from eth_typing import BlockNumber, HexStr
from oz_merkle_tree import StandardMerkleTree
from web3.types import BlockIdentifier, Wei

from src.constants import TOTAL_BASIS_POINTS
from src.modules.accounting.events import (
    BadDebtSocializedEvent,
    BadDebtWrittenOffToBeInternalizedEvent,
    BurnedSharesOnVaultEvent,
    MintedSharesOnVaultEvent,
    VaultEventType,
    VaultFeesUpdatedEvent,
    VaultRebalancedEvent,
    VaultConnectedEvent,
)
from src.modules.accounting.types import (
    BLOCKS_PER_YEAR,
    ExtraValue,
    MerkleValue,
    OnChainIpfsVaultReportData,
    Shares,
    StakingVaultIpfsReport,
    VaultFee,
    VaultFeeMap,
    VaultInfo,
    VaultReserveMap,
    VaultsMap,
    VaultToPendingDeposits,
    VaultTotalValueMap,
    VaultToValidators,
    VaultTreeNode,
)
from src.modules.submodules.types import ChainConfig, FrameConfig
from src.providers.consensus.types import PendingDeposit, Validator
from src.providers.ipfs import CID
from src.types import BlockHash, ReferenceBlockStamp, SlotNumber, FrameNumber
from src.utils.apr import get_steth_by_shares
from src.utils.deposit_signature import is_valid_deposit_signature
from src.utils.slot import get_blockstamp
from src.utils.types import hex_str_to_bytes
from src.utils.units import gwei_to_wei
from src.utils.validator_state import calculate_vault_validators_balances
from src.web3py.types import Web3

logger = logging.getLogger(__name__)

MERKLE_TREE_VAULTS_FILENAME = 'staking_vaults_merkle_tree.json'

class StakingVaultsService:
    w3: Web3

    def __init__(self, w3: Web3) -> None:
        self.w3 = w3

    def get_vaults(self, block_identifier: BlockHash | BlockNumber) -> VaultsMap:
        vaults = self.w3.lido_contracts.lazy_oracle.get_all_vaults(block_identifier=block_identifier)
        return VaultsMap({v.vault: v for v in vaults})

    def get_vaults_total_values(
        self, vaults: VaultsMap, validators: list[Validator], pending_deposits: list[PendingDeposit], genesis_fork_version: str
    ) -> VaultTotalValueMap:
        vaults_validators = StakingVaultsService.get_validators_by_vaults(validators, vaults)

        pending_deposit_map: dict[str, list[PendingDeposit]] = defaultdict(list)
        for pending_deposit in pending_deposits:
            pending_deposit_map[pending_deposit.pubkey].append(pending_deposit)

        vaults_pending_deposits = StakingVaultsService.get_pending_deposits_by_vaults(vaults_validators, pending_deposits, pending_deposit_map, vaults)
        validator_pubkeys = set(validator.validator.pubkey for validator in validators)

        out: VaultTotalValueMap = {}
        for vault_address, vault in vaults.items():
            out[vault_address] = vault.balance
            vault_validators = vaults_validators[vault_address]
            vault_pending_deposits = vaults_pending_deposits.get(vault_address, [])

            if vault_address in vaults_validators:
                out[vault_address] += calculate_vault_validators_balances(vault_validators)

                out[vault_address] += self._calculate_pending_deposits_balances(
                    validator_pubkeys=validator_pubkeys,
                    pending_deposits_map=pending_deposit_map,
                    vault_validators=vault_validators,
                    vault_pending_deposits=vault_pending_deposits,
                    vault_withdrawal_credentials=vault.withdrawal_credentials,
                    genesis_fork_version=genesis_fork_version
                )

            logger.info(
                {
                    'msg': f'Calculate vault TVL: {vault_address}.',
                    'value': out[vault_address],
                }
            )

        return out

    def get_vaults_slashing_reserve(
        self, bs: ReferenceBlockStamp, vaults: VaultsMap, validators: list[Validator], chain_config: ChainConfig
    ) -> VaultReserveMap:
        """
        Note1: we = withdrawable_epoch
        Note2: we don't know when the slashing really happened - this why we take distance [-36d, +36d]

        <- Look back 36d(8_192 epochs)             Look forward 36d(8_192 epochs) ->
        ┌────────────────────────────┬────────────┬────────────────────────────┐
        │   Slashings accumulator    │    we!     │   Future slashes evaluated │
        │       history window       │            │     for penalty window     │
        └────────────────────────────┴────────────┴────────────────────────────┘

        1. (we -36d) <= ref_epoch <= (we +36d): use PAST slot for getting validator's balance
        2. ref_epoch < (we -36d): use CURRENT validator's balance (before slashing period)
        3. ref_epoch > (we +36d): skip reserve (after slashing period)
        """
        vaults_validators = StakingVaultsService.get_validators_by_vaults(validators, vaults)
        slashing_reserve_we_left_shift = self.w3.lido_contracts.oracle_daemon_config.slashing_reserve_we_left_shift(bs.block_hash)
        slashing_reserve_we_right_shift = self.w3.lido_contracts.oracle_daemon_config.slashing_reserve_we_right_shift(bs.block_hash)


        def calc_reserve(balance: Wei, reserve_ratio_bp: int) -> int:
            out = Decimal(balance) * Decimal(reserve_ratio_bp) / Decimal(TOTAL_BASIS_POINTS)
            return int(out.to_integral_value(ROUND_UP))

        vaults_reserves: VaultReserveMap = defaultdict(int)
        for vault_address, vault_validators in vaults_validators.items():
            for validator in vault_validators:
                if validator.validator.slashed:
                    withdrawable_epoch = validator.validator.withdrawable_epoch

                    if withdrawable_epoch - slashing_reserve_we_left_shift <= bs.ref_epoch <= withdrawable_epoch + slashing_reserve_we_right_shift:
                        slot_id = (withdrawable_epoch - slashing_reserve_we_left_shift) * chain_config.slots_per_epoch
                        validator_past_state = self.w3.cc.get_validator_state(SlotNumber(slot_id), validator.index)

                        vaults_reserves[vault_address] += calc_reserve(
                            gwei_to_wei(validator_past_state.balance),
                            vaults[vault_address].reserve_ratio_bp,
                        )

                    elif bs.ref_epoch < withdrawable_epoch - slashing_reserve_we_left_shift:
                        vaults_reserves[vault_address] += calc_reserve(
                            gwei_to_wei(validator.balance), vaults[vault_address].reserve_ratio_bp
                        )

        return vaults_reserves

    @staticmethod
    def tree_encoder(o):
        if isinstance(o, bytes):
            return f"0x{o.hex()}"
        if isinstance(o, CID):
            return str(o)
        if hasattr(o, "__dataclass_fields__"):
            return asdict(o)
        raise TypeError(f"Object of type {type(o)} is not JSON serializable")

    def publish_tree(
        self,
        tree: StandardMerkleTree,
        vaults: VaultsMap,
        bs: ReferenceBlockStamp,
        prev_tree_cid: str,
        chain_config: ChainConfig,
        vaults_fee_map: VaultFeeMap,
        current_frame: FrameNumber,
    ) -> CID:
        output = self.get_dumped_tree(
            tree=tree,
            vaults=vaults,
            bs=bs,
            prev_tree_cid=prev_tree_cid,
            chain_config=chain_config,
            vaults_fee_map=vaults_fee_map,
        )

        dumped_tree_str = json.dumps(output, default=self.tree_encoder)

        return self.w3.ipfs.publish(dumped_tree_str.encode('utf-8'), MERKLE_TREE_VAULTS_FILENAME)

    @staticmethod
    def get_dumped_tree(
            tree: StandardMerkleTree,
            vaults: VaultsMap,
            bs: ReferenceBlockStamp,
            prev_tree_cid: str,
            chain_config: ChainConfig,
            vaults_fee_map: VaultFeeMap
    ) -> dict[str, Any]:
        def stringify_values(data) -> list[dict[str, str | int]]:
            out = []
            for item in data:
                out.append(
                    {
                        "value": (item["value"][0],) + tuple(str(x) for x in item["value"][1:]),
                        "treeIndex": item["treeIndex"],
                    }
                )
            return out

        values = stringify_values(tree.values)

        extra_values = {}
        for vault_adr, vault_info in vaults.items():
            extra_values[vault_adr] = ExtraValue(
                in_out_delta=str(vault_info.in_out_delta),
                prev_fee=str(vaults_fee_map[vault_adr].prev_fee),
                infra_fee=str(vaults_fee_map[vault_adr].infra_fee),
                liquidity_fee=str(vaults_fee_map[vault_adr].liquidity_fee),
                reservation_fee=str(vaults_fee_map[vault_adr].reservation_fee)
            ).to_camel_dict()

        output: dict[str, Any] = {
            **dict(tree.dump()),
            "refSlot": bs.ref_slot,
            "blockHash": bs.block_hash,
            "blockNumber": bs.block_number,
            "timestamp": chain_config.genesis_time + bs.slot_number * chain_config.seconds_per_slot,
            "extraValues": extra_values,
            "prevTreeCID": prev_tree_cid,
            "leafIndexToData": {k.value: v.value for k, v in MerkleValue.leaf_index_to_data().items()},
        }
        output.update(values=values)

<<<<<<< HEAD
        dumped_tree_str = json.dumps(output, default=encoder)

        return self.w3.ipfs.publish(dumped_tree_str.encode('utf-8'), current_frame, 'merkle_tree.json')
=======
        return output
>>>>>>> d49de311

    def get_ipfs_report(self, ipfs_report_cid: str, current_frame: FrameNumber) -> StakingVaultIpfsReport:
        if ipfs_report_cid == "":
            raise ValueError("Arg ipfs_report_cid could not be ''")
        return self.get_vault_report(ipfs_report_cid, current_frame)

    def get_vault_report(self, tree_cid: str) -> StakingVaultIpfsReport:
        bb = self.w3.ipfs.fetch(CID(tree_cid))
        return StakingVaultIpfsReport.parse_merkle_tree_data(bb)

    def get_latest_onchain_ipfs_report_data(self, block_identifier: BlockIdentifier) -> OnChainIpfsVaultReportData:
        return self.w3.lido_contracts.lazy_oracle.get_latest_report_data(block_identifier)

    def _calculate_pending_deposits_balances(
        self,
        validator_pubkeys: set[str], # all_validators_in_network
        pending_deposits_map: dict[str, list[PendingDeposit]], # all_deposits_in_network
        vault_validators: list[Validator], # validators grouped by vault wc
        vault_pending_deposits: list[PendingDeposit], # pending deposits group by vault.
        vault_withdrawal_credentials: str,
        genesis_fork_version: str,
    ) -> int:
        vault_validator_pubkeys = set(validator.validator.pubkey for validator in vault_validators)
        vault_deposits_by_pubkey: dict[str, list[PendingDeposit]] = defaultdict(list)

        for deposit in vault_pending_deposits:
            vault_deposits_by_pubkey[deposit.pubkey].append(deposit)

        total_value = 0

        # Run through all pending deposits grouped by vault (this collection gathered in self.get_pending_deposits_by_vaults)
        # This collection contains deposits as on active validators and validators in pending_queued
        for pubkey, deposits in vault_deposits_by_pubkey.items():
            # Case 1: Validator exists and is already bound to this vault, count all deposits for this pubkey
            if pubkey in vault_validator_pubkeys:
                total_value += sum(gwei_to_wei(deposit.amount) for deposit in deposits)
                continue

            # Case 2: Validator exists but not bound to this vault, thus we should not count deposits for this pubkey
            if pubkey in validator_pubkeys:
                continue

            # Case 3: No validator found for this pubkey - validate deposits
            total_value += self._get_valid_deposits_value(
                vault_withdrawal_credentials=vault_withdrawal_credentials,
                pubkey_deposits=pending_deposits_map.get(pubkey, []),
                genesis_fork_version=genesis_fork_version
            )

        return total_value

    @staticmethod
    def build_tree_data(
        vaults: VaultsMap,
        vaults_total_values: VaultTotalValueMap,
        vaults_fees: VaultFeeMap,
        vaults_slashing_reserve: VaultReserveMap,
    ) -> list[VaultTreeNode]:
        """Build tree data structure from vaults and their values."""

        tree_data: list[VaultTreeNode] = []
        for vault_address, vault in vaults.items():
            if vault_address not in vaults_total_values:
                raise ValueError(f'Vault {vault_address} is not in total_values')

            if vault_address not in vaults_fees:
                raise ValueError(f'Vault {vault_address} is not in vaults_fees')

            tree_data.append(
                (
                    vault_address,
                    Wei(vaults_total_values[vault_address]),
                    vaults_fees[vault_address].total(),
                    vault.liability_shares,
                    vaults_slashing_reserve.get(vault_address, 0),
                )
            )

        return tree_data

    @staticmethod
    def _get_valid_deposits_value(
        vault_withdrawal_credentials: str, pubkey_deposits: list[PendingDeposit], genesis_fork_version: str
    ) -> int:
        """
        Validates deposit signatures and returns a list of valid deposits.
        Once a valid pending deposit is found, all subsequent deposits are considered valid.
        """
        valid_deposits_value = 0
        valid_found = False

        for deposit in pubkey_deposits:
            # If we've already found a valid pending deposit, accept all subsequent ones
            if valid_found:
                valid_deposits_value += gwei_to_wei(deposit.amount)
                continue

            # Verify the deposit signature
            is_valid = is_valid_deposit_signature(
                pubkey=hex_str_to_bytes(deposit.pubkey),
                withdrawal_credentials=hex_str_to_bytes(deposit.withdrawal_credentials),
                amount_gwei=deposit.amount,
                signature=hex_str_to_bytes(deposit.signature),
                fork_version=genesis_fork_version,
            )

            if not is_valid:
                logger.warning(
                    {
                        'msg': f'Invalid deposit signature for deposit: {deposit.signature}.',
                    }
                )
                continue

            if deposit.withdrawal_credentials != vault_withdrawal_credentials:
                logger.warning(
                    {
                        "msg": (
                            "Missmatch deposit withdrawal_credentials "
                            f"{deposit.withdrawal_credentials} "
                            "to vault withdrawal_credentials "
                            f"{vault_withdrawal_credentials}. "
                            "Skipping any further pending deposits count."
                        )
                    }
                )
                # In case the first deposit is a VALID, but WC are NOT matching the vault's WC,
                # we should return an empty deposit list because it means that all the future deposits
                # will be mapped to the wrong WC and will not be under the vault's control
                return 0

            # Mark that we found a valid deposit and include it
            valid_found = True
            valid_deposits_value += gwei_to_wei(deposit.amount)

        return valid_deposits_value

    @staticmethod
    def get_merkle_tree(data: list[VaultTreeNode]) -> StandardMerkleTree:
        return StandardMerkleTree(data, ("address", "uint256", "uint256", "uint256", "uint256"))

    @staticmethod
    def get_validators_by_vaults(validators: list[Validator], vaults: VaultsMap) -> VaultToValidators:
        wc_vault_map: dict[str, VaultInfo] = {
            vault_data.withdrawal_credentials: vault_data for vault_data in vaults.values()
        }

        result: VaultToValidators = defaultdict(list)
        for validator in validators:
            wc = validator.validator.withdrawal_credentials

            if vault := wc_vault_map.get(wc):
                result[vault.vault].append(validator)

        return result

    @staticmethod
    def get_pending_deposits_by_vaults(
        vault_validators: VaultToValidators,
        pending_deposits: list[PendingDeposit],
        pending_deposit_map: dict[str, list[PendingDeposit]],
        vaults: VaultsMap
    ) -> VaultToPendingDeposits:
        result: VaultToPendingDeposits = defaultdict(list)
        used_deposits_signatures: set[str] = set()

        for vault_adr, vault in vaults.items():
            for validator in vault_validators.get(vault.vault, []):
                for deposit in pending_deposit_map.get(validator.validator.pubkey, []):
                    result[vault_adr].append(deposit)
                    used_deposits_signatures.add(deposit.signature)

        wc_vault_map: dict[str, VaultInfo] = {
            vault_data.withdrawal_credentials: vault_data for vault_data in vaults.values()
        }

        for deposit in pending_deposits:
            # That deposit is already used on previous step. Skipping
            if deposit.signature in used_deposits_signatures:
                continue

            if vault_info := wc_vault_map.get(deposit.withdrawal_credentials):
                result[vault_info.vault].append(deposit)

        return result

<<<<<<< HEAD
    def get_vault_report(self, tree_cid: str, current_frame: FrameNumber) -> StakingVaultIpfsReport:
        bb = self.w3.ipfs.fetch(CID(tree_cid), current_frame)
        return StakingVaultIpfsReport.parse_merkle_tree_data(bb)

=======
>>>>>>> d49de311
    def is_tree_root_valid(self, expected_tree_root: str, merkle_tree: StakingVaultIpfsReport) -> bool:
        tree_data = []
        for vault in merkle_tree.values:
            tree_data.append(
                (
                    vault.vault_address,
                    vault.total_value_wei,
                    vault.fee,
                    vault.liability_shares,
                    vault.slashing_reserve
                )
            )

        rebuild_merkle_tree = self.get_merkle_tree(tree_data)
        root_hex = f'0x{rebuild_merkle_tree.root.hex()}'
        return merkle_tree.tree[0] == root_hex and root_hex == expected_tree_root

    @staticmethod
    def calc_fee_value(value: Decimal, block_elapsed: int, core_apr_ratio: Decimal, fee_bp: int) -> Decimal:
        return value * Decimal(block_elapsed) * core_apr_ratio * Decimal(fee_bp) / Decimal(BLOCKS_PER_YEAR * TOTAL_BASIS_POINTS)

    @staticmethod
    # pylint: disable=too-many-branches
    def calc_liquidity_fee(
        vault_address: str,
        liability_shares: Shares,
        liquidity_fee_bp: int,
        events: defaultdict[str, list[VaultEventType]],
        prev_block_number: BlockNumber,
        current_block: BlockNumber,
        pre_total_pooled_ether: Wei,
        pre_total_shares: Shares,
        core_apr_ratio: Decimal,
    ) -> tuple[Decimal, Shares]:
        """
        Liquidity fee = Minted_stETH × Lido_Core_APR × Liquidity_fee_rate

        We calculate the liquidity fee for the vault as a series of intervals
        between minting, burning, and fee update events.

        If there are no events, we just use `liability_shares` to compute minted stETH.

        Burn: In the future, shares go down; backwards, they go up.
        Mint: In the future, shares go up; backwards, they go down.

        liability_shares (Y)
                ↑
                │
                │
                │
                │          (shares were higher before burn)
                │                 ┌──────────────
                │                 │              │
                │                 │              │
                ┌─────────────────┘              │
                │                 │              │  (shares decreased)
                │                 │              │───────────│
                │                 │              │           │
                │                 │              │           │
                └─────────────────┴──────────────┴───────────┴────────▶ block_number (X)

                                 mintEvent      burnEvent  current_block

                        ◄─────────────────────── processing backwards in time
        """
        vault_liquidity_fee = Decimal(0)
        liquidity_fee = liquidity_fee_bp

        if vault_address not in events:
            blocks_elapsed = current_block - prev_block_number
            minted_steth = get_steth_by_shares(liability_shares, pre_total_pooled_ether, pre_total_shares)
            vault_liquidity_fee += StakingVaultsService.calc_fee_value(
                minted_steth, blocks_elapsed, core_apr_ratio, liquidity_fee
            )
        elif len(events[vault_address]) > 0:
            # In case of events, we iterate through them backwards, calculating liquidity fee for each interval based
            # on the `liability_shares` and the elapsed blocks between events.
            events[vault_address].sort(key=lambda x: x.block_number, reverse=True)

            for event in events[vault_address]:
                blocks_elapsed_between_events = current_block - event.block_number
                minted_steth_on_event = get_steth_by_shares(liability_shares, pre_total_pooled_ether, pre_total_shares)
                vault_liquidity_fee += StakingVaultsService.calc_fee_value(
                    minted_steth_on_event, blocks_elapsed_between_events, core_apr_ratio, liquidity_fee
                )

                if isinstance(event, VaultConnectedEvent):
                    # If we catch a VaultConnectedEvent, it means that in the past there could be no more events,
                    # because the vault was previously disconnected.
                    # Technically, we could skip this check, but it explicitly communicates the business logic and intention.
                    if liability_shares != 0:
                        raise ValueError(
                            f"Wrong vault liquidity shares by vault {vault_address}. Vault had reconnected event and then his vault_liquidity_shares must be 0. got {liability_shares}"
                        )

                    return vault_liquidity_fee, liability_shares

                # Because we are iterating backward in time, events must be applied in reverse.
                # E.g., a burn reduces shares in the future, so going backward we add them back.
                if isinstance(event, VaultFeesUpdatedEvent):
                    liquidity_fee = event.pre_liquidity_fee_bp
                elif isinstance(event, MintedSharesOnVaultEvent):
                    liability_shares -= event.amount_of_shares
                elif isinstance(event, BurnedSharesOnVaultEvent):
                    liability_shares += event.amount_of_shares
                elif isinstance(event, VaultRebalancedEvent):
                    liability_shares += event.shares_burned
                elif isinstance(event, BadDebtWrittenOffToBeInternalizedEvent):
                    liability_shares += event.bad_debt_shares
                elif isinstance(event, BadDebtSocializedEvent):
                    if vault_address == event.vault_donor:
                        liability_shares += event.bad_debt_shares
                    else:
                        liability_shares -= event.bad_debt_shares

                current_block = event.block_number

            blocks_elapsed_between_events = current_block - prev_block_number
            minted_steth_on_event = get_steth_by_shares(liability_shares, pre_total_pooled_ether, pre_total_shares)
            vault_liquidity_fee += StakingVaultsService.calc_fee_value(
                minted_steth_on_event, blocks_elapsed_between_events, core_apr_ratio, liquidity_fee
            )

        return vault_liquidity_fee, liability_shares

    def _get_start_point_for_fee_calculations(
        self,
        blockstamp: ReferenceBlockStamp,
        latest_onchain_ipfs_report_data: OnChainIpfsVaultReportData,
        frame_config: FrameConfig,
        chain_config: ChainConfig,
        current_frame: FrameNumber,
    ) -> tuple[Optional[StakingVaultIpfsReport], BlockNumber, HexStr]:
        slots_per_frame = frame_config.epochs_per_frame * chain_config.slots_per_epoch

        if latest_onchain_ipfs_report_data.report_cid != "":
            prev_ipfs_report = self.get_ipfs_report(latest_onchain_ipfs_report_data.report_cid, current_frame)
            tree_root_hex = Web3.to_hex(latest_onchain_ipfs_report_data.tree_root)

            if not self.is_tree_root_valid(tree_root_hex, prev_ipfs_report):
                raise ValueError(
                    f"Invalid tree root in IPFS report data. "
                    f"Expected: {tree_root_hex}, actual: {prev_ipfs_report.tree[0]}"
            )

            last_processing_ref_slot = self.w3.lido_contracts.accounting_oracle.get_last_processing_ref_slot(blockstamp.block_hash)

            ref_block = get_blockstamp(
                self.w3.cc,
                last_processing_ref_slot,
                SlotNumber(int(last_processing_ref_slot) + slots_per_frame)
            )

            # Prevent double-counting of vault events:
            # If any vault-related event occurred in the same block as the previous IPFS report,
            # it has already been included in that report. To avoid overlapping calculations,
            # we shift the starting point by one block forward.
            return prev_ipfs_report, ref_block.block_number + 1, ref_block.block_hash

        ## When we do NOT HAVE prev IPFS report => we have to check two branches: for mainnet and devnet (genesis vaults support)
        ## Mainnet
        ##   in case when we don't have prev ipfs report - we DO have previous oracle report
        ##   it means we have to take this point for getting fees at the FIRST time only
        last_processing_ref_slot = self.w3.lido_contracts.accounting_oracle.get_last_processing_ref_slot(blockstamp.block_hash)
        if last_processing_ref_slot:
            ref_block = get_blockstamp(
                self.w3.cc, last_processing_ref_slot, SlotNumber(int(last_processing_ref_slot) + slots_per_frame)
            )
            return None, ref_block.block_number, ref_block.block_hash

        ## Fresh devnet
        ## We DO not have prev IPFS report, and we DO not have prev Oracle report then we take
        # If skipped, we reference the block from the first non-missed slot (frame length offset presumes availability).
        initial_ref_slot = frame_config.initial_epoch * chain_config.slots_per_epoch
        bs = get_blockstamp(
            self.w3.cc, SlotNumber(initial_ref_slot), SlotNumber(int(initial_ref_slot + slots_per_frame))
        )
        return None, bs.block_number, bs.block_hash

    # This function is complex by design (business logic-heavy),
    # so we disable the pylint warning for too many branches.
    # pylint: disable=too-many-branches
    def get_vaults_fees(
        self,
        blockstamp: ReferenceBlockStamp,
        vaults: VaultsMap,
        vaults_total_values: VaultTotalValueMap,
        latest_onchain_ipfs_report_data: OnChainIpfsVaultReportData,
        core_apr_ratio: Decimal,
        pre_total_pooled_ether: int,
        pre_total_shares: int,
        frame_config: FrameConfig,
        chain_config: ChainConfig,
        current_frame: FrameNumber,
    ) -> VaultFeeMap:
        prev_ipfs_report, prev_block_number, prev_block_hash = self._get_start_point_for_fee_calculations(
            blockstamp, latest_onchain_ipfs_report_data, frame_config, chain_config, current_frame
        )
        vaults_on_prev_report = self.get_vaults(BlockHash(HexStr(prev_block_hash)))

        prev_fee = defaultdict(int)
        if prev_ipfs_report is not None:
            for vault in prev_ipfs_report.values:
                prev_fee[vault.vault_address] = vault.fee

        events: defaultdict[str, list[VaultEventType]] = defaultdict(list)
        fees_updated_events = self.w3.lido_contracts.vault_hub.get_vault_fee_updated_events(prev_block_number, blockstamp.block_number)
        minted_events = self.w3.lido_contracts.vault_hub.get_minted_events(prev_block_number, blockstamp.block_number)
        burn_events = self.w3.lido_contracts.vault_hub.get_burned_events(prev_block_number, blockstamp.block_number)
        rebalanced_events = self.w3.lido_contracts.vault_hub.get_vault_rebalanced_events(prev_block_number, blockstamp.block_number)
        bad_debt_socialized_events = self.w3.lido_contracts.vault_hub.get_bad_debt_socialized_events(prev_block_number, blockstamp.block_number)
        written_off_to_be_internalized_events = self.w3.lido_contracts.vault_hub.get_bad_debt_written_off_to_be_internalized_events(prev_block_number, blockstamp.block_number)
        vault_connected_events = self.w3.lido_contracts.vault_hub.get_vault_connected_events(prev_block_number, blockstamp.block_number)

        for fees_updated_event in fees_updated_events:
            events[fees_updated_event.vault].append(fees_updated_event)

        for minted_event in minted_events:
            events[minted_event.vault].append(minted_event)

        for burned_event in burn_events:
            events[burned_event.vault].append(burned_event)

        for rebalanced_event in rebalanced_events:
            events[rebalanced_event.vault].append(rebalanced_event)

        for written_off_event in written_off_to_be_internalized_events:
            events[written_off_event.vault].append(written_off_event)

        for socialized_event in bad_debt_socialized_events:
            events[socialized_event.vault_donor].append(socialized_event)
            events[socialized_event.vault_acceptor].append(socialized_event)

        vault_connected_events_set = set()
        for vault_connected_event in vault_connected_events:
            events[vault_connected_event.vault].append(vault_connected_event)
            vault_connected_events_set.add(vault_connected_event.vault)

        out: VaultFeeMap = {}
        current_block = blockstamp.block_number
        blocks_elapsed = current_block - prev_block_number
        for vault_address, vault_info in vaults.items():
            # Infrastructure fee = Total_value * Lido_Core_APR * Infrastructure_fee_rate
            vaults_total_value = vaults_total_values.get(vault_address, 0)
            vault_infrastructure_fee = StakingVaultsService.calc_fee_value(
                Decimal(vaults_total_value), blocks_elapsed, core_apr_ratio, vault_info.infra_fee_bp
            )

            # Mintable_stETH * Lido_Core_APR * Reservation_liquidity_fee_rate
            vault_reservation_liquidity_fee = StakingVaultsService.calc_fee_value(
                Decimal(vault_info.mintable_st_eth),
                blocks_elapsed,
                core_apr_ratio,
                vault_info.reservation_fee_bp,
            )

            vault_liquidity_fee, liability_shares = StakingVaultsService.calc_liquidity_fee(
                vault_address=vault_address,
                liability_shares=vault_info.liability_shares,
                liquidity_fee_bp=vault_info.liquidity_fee_bp,
                events=events,
                prev_block_number=prev_block_number,
                current_block=blockstamp.block_number,
                pre_total_pooled_ether=Wei(pre_total_pooled_ether),
                pre_total_shares=pre_total_shares,
                core_apr_ratio=core_apr_ratio,
            )

            vault_got_connected_event = vault_address in vault_connected_events_set

            ## If the vault was disconnected and then reconnected between reports,
            ## we must not carry over liability_shares from the previous report.
            ##
            ## The fees were already paid, and the vault essentially starts a new lifecycle from zero.
            if vault_got_connected_event or vault_address not in vaults_on_prev_report:
                prev_liability_shares = 0
            else:
                prev_liability_shares = vaults_on_prev_report[vault_address].liability_shares

            if prev_liability_shares != liability_shares:
                raise ValueError(
                    f"Wrong liability shares by vault {vault_address}. Actual {liability_shares} != Expected {prev_liability_shares}"
                )

            out[vault_address] = VaultFee(
                prev_fee=int(0) if vault_got_connected_event else int(prev_fee[vault_address]),
                infra_fee=int(vault_infrastructure_fee.to_integral_value(ROUND_UP)),
                reservation_fee=int(vault_reservation_liquidity_fee.to_integral_value(ROUND_UP)),
                liquidity_fee=int(vault_liquidity_fee.to_integral_value(ROUND_UP)),
            )

        return out<|MERGE_RESOLUTION|>--- conflicted
+++ resolved
@@ -181,7 +181,7 @@
 
         dumped_tree_str = json.dumps(output, default=self.tree_encoder)
 
-        return self.w3.ipfs.publish(dumped_tree_str.encode('utf-8'), MERKLE_TREE_VAULTS_FILENAME)
+        return self.w3.ipfs.publish(dumped_tree_str.encode('utf-8'), current_frame, MERKLE_TREE_VAULTS_FILENAME)
 
     @staticmethod
     def get_dumped_tree(
@@ -227,21 +227,15 @@
         }
         output.update(values=values)
 
-<<<<<<< HEAD
-        dumped_tree_str = json.dumps(output, default=encoder)
-
-        return self.w3.ipfs.publish(dumped_tree_str.encode('utf-8'), current_frame, 'merkle_tree.json')
-=======
         return output
->>>>>>> d49de311
 
     def get_ipfs_report(self, ipfs_report_cid: str, current_frame: FrameNumber) -> StakingVaultIpfsReport:
         if ipfs_report_cid == "":
             raise ValueError("Arg ipfs_report_cid could not be ''")
         return self.get_vault_report(ipfs_report_cid, current_frame)
 
-    def get_vault_report(self, tree_cid: str) -> StakingVaultIpfsReport:
-        bb = self.w3.ipfs.fetch(CID(tree_cid))
+    def get_vault_report(self, tree_cid: str, current_frame: FrameNumber) -> StakingVaultIpfsReport:
+        bb = self.w3.ipfs.fetch(CID(tree_cid), current_frame)
         return StakingVaultIpfsReport.parse_merkle_tree_data(bb)
 
     def get_latest_onchain_ipfs_report_data(self, block_identifier: BlockIdentifier) -> OnChainIpfsVaultReportData:
@@ -420,13 +414,6 @@
 
         return result
 
-<<<<<<< HEAD
-    def get_vault_report(self, tree_cid: str, current_frame: FrameNumber) -> StakingVaultIpfsReport:
-        bb = self.w3.ipfs.fetch(CID(tree_cid), current_frame)
-        return StakingVaultIpfsReport.parse_merkle_tree_data(bb)
-
-=======
->>>>>>> d49de311
     def is_tree_root_valid(self, expected_tree_root: str, merkle_tree: StakingVaultIpfsReport) -> bool:
         tree_data = []
         for vault in merkle_tree.values:
