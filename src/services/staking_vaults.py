import json
import logging
from collections import defaultdict
from dataclasses import asdict
from decimal import ROUND_UP, Decimal
from typing import Any, Optional

from eth_typing import BlockNumber
from oz_merkle_tree import StandardMerkleTree
from web3.types import BlockIdentifier, Wei

from src.constants import TOTAL_BASIS_POINTS
from src.modules.accounting.events import (
    BadDebtSocializedEvent,
    BadDebtWrittenOffToBeInternalizedEvent,
    BurnedSharesOnVaultEvent,
    MintedSharesOnVaultEvent,
    VaultEventType,
    VaultFeesUpdatedEvent,
    VaultRebalancedEvent,
    VaultConnectedEvent,
    sort_events,
)
from src.modules.accounting.types import (
    BLOCKS_PER_YEAR,
    ExtraValue,
    MerkleValue,
    OnChainIpfsVaultReportData,
    Shares,
    StakingVaultIpfsReport,
    VaultFee,
    VaultFeeMap,
    VaultInfo,
    VaultReserveMap,
    VaultsMap,
    VaultToPendingDeposits,
    VaultTotalValueMap,
    VaultToValidators,
    VaultTreeNode,
)
from src.modules.submodules.types import ChainConfig, FrameConfig
from src.providers.consensus.types import PendingDeposit, Validator
from src.providers.ipfs import CID
from src.types import BlockHash, ReferenceBlockStamp, SlotNumber, FrameNumber
from src.utils.apr import get_steth_by_shares
from src.utils.deposit_signature import is_valid_deposit_signature
from src.utils.slot import get_blockstamp
from src.utils.types import hex_str_to_bytes
from src.utils.units import gwei_to_wei
from src.utils.validator_state import calculate_vault_validators_balances
from src.web3py.types import Web3

logger = logging.getLogger(__name__)

MERKLE_TREE_VAULTS_FILENAME = 'staking_vaults_merkle_tree.json'

class StakingVaultsService:
    w3: Web3

    def __init__(self, w3: Web3) -> None:
        self.w3 = w3

    def get_vaults(self, block_identifier: BlockHash | BlockNumber) -> VaultsMap:
        vaults = self.w3.lido_contracts.lazy_oracle.get_all_vaults(block_identifier=block_identifier)
        return VaultsMap({v.vault: v for v in vaults})

    def get_vaults_total_values(
        self, vaults: VaultsMap, validators: list[Validator], pending_deposits: list[PendingDeposit], genesis_fork_version: str
    ) -> VaultTotalValueMap:
        vaults_validators = StakingVaultsService.get_validators_by_vaults(validators, vaults)

        pending_deposit_map: dict[str, list[PendingDeposit]] = defaultdict(list)
        for pending_deposit in pending_deposits:
            pending_deposit_map[pending_deposit.pubkey].append(pending_deposit)

        vaults_pending_deposits = StakingVaultsService.get_pending_deposits_by_vaults(vaults_validators, pending_deposits, pending_deposit_map, vaults)
        validator_pubkeys = set(validator.validator.pubkey for validator in validators)

        out: VaultTotalValueMap = {}
        for vault_address, vault in vaults.items():
            out[vault_address] = vault.balance
            vault_validators = vaults_validators[vault_address]
            vault_pending_deposits = vaults_pending_deposits.get(vault_address, [])

            if vault_address in vaults_validators:
                out[vault_address] += calculate_vault_validators_balances(vault_validators)

                out[vault_address] += self._calculate_pending_deposits_balances(
                    validator_pubkeys=validator_pubkeys,
                    pending_deposits_map=pending_deposit_map,
                    vault_validators=vault_validators,
                    vault_pending_deposits=vault_pending_deposits,
                    vault_withdrawal_credentials=vault.withdrawal_credentials,
                    genesis_fork_version=genesis_fork_version
                )

            logger.info(
                {
                    'msg': f'Calculate vault TVL: {vault_address}.',
                    'value': out[vault_address],
                }
            )

        return out

    def get_vaults_slashing_reserve(
        self, bs: ReferenceBlockStamp, vaults: VaultsMap, validators: list[Validator], chain_config: ChainConfig
    ) -> VaultReserveMap:
        """
        Note1: we = withdrawable_epoch
        Note2: we don't know when the slashing really happened - this why we take distance [-36d, +36d]

        <- Look back 36d(8_192 epochs)             Look forward 36d(8_192 epochs) ->
        ┌────────────────────────────┬────────────┬────────────────────────────┐
        │   Slashings accumulator    │    we!     │   Future slashes evaluated │
        │       history window       │            │     for penalty window     │
        └────────────────────────────┴────────────┴────────────────────────────┘

        1. (we -36d) <= ref_epoch <= (we +36d): use PAST slot for getting validator's balance
        2. ref_epoch < (we -36d): use CURRENT validator's balance (before slashing period)
        3. ref_epoch > (we +36d): skip reserve (after slashing period)
        """
        vaults_validators = StakingVaultsService.get_validators_by_vaults(validators, vaults)
        slashing_reserve_we_left_shift = self.w3.lido_contracts.oracle_daemon_config.slashing_reserve_we_left_shift(bs.block_hash)
        slashing_reserve_we_right_shift = self.w3.lido_contracts.oracle_daemon_config.slashing_reserve_we_right_shift(bs.block_hash)


        def calc_reserve(balance: Wei, reserve_ratio_bp: int) -> int:
            out = Decimal(balance) * Decimal(reserve_ratio_bp) / Decimal(TOTAL_BASIS_POINTS)
            return int(out.to_integral_value(ROUND_UP))

        vaults_reserves: VaultReserveMap = defaultdict(int)
        for vault_address, vault_validators in vaults_validators.items():
            for validator in vault_validators:
                if validator.validator.slashed:
                    withdrawable_epoch = validator.validator.withdrawable_epoch

                    if withdrawable_epoch - slashing_reserve_we_left_shift <= bs.ref_epoch <= withdrawable_epoch + slashing_reserve_we_right_shift:
                        slot_id = (withdrawable_epoch - slashing_reserve_we_left_shift) * chain_config.slots_per_epoch
                        validator_past_state = self.w3.cc.get_validator_state(SlotNumber(slot_id), validator.index)

                        vaults_reserves[vault_address] += calc_reserve(
                            gwei_to_wei(validator_past_state.balance),
                            vaults[vault_address].reserve_ratio_bp,
                        )

                    elif bs.ref_epoch < withdrawable_epoch - slashing_reserve_we_left_shift:
                        vaults_reserves[vault_address] += calc_reserve(
                            gwei_to_wei(validator.balance), vaults[vault_address].reserve_ratio_bp
                        )

        return vaults_reserves

    @staticmethod
    def tree_encoder(o):
        if isinstance(o, bytes):
            return f"0x{o.hex()}"
        if isinstance(o, CID):
            return str(o)
        if hasattr(o, "__dataclass_fields__"):
            return asdict(o)
        raise TypeError(f"Object of type {type(o)} is not JSON serializable")

    def publish_tree(
        self,
        tree: StandardMerkleTree,
        vaults: VaultsMap,
        bs: ReferenceBlockStamp,
        prev_tree_cid: str,
        chain_config: ChainConfig,
        vaults_fee_map: VaultFeeMap,
        current_frame: FrameNumber,
    ) -> CID:
        output = self.get_dumped_tree(
            tree=tree,
            vaults=vaults,
            bs=bs,
            prev_tree_cid=prev_tree_cid,
            chain_config=chain_config,
            vaults_fee_map=vaults_fee_map,
        )

        dumped_tree_str = json.dumps(output, default=self.tree_encoder)

<<<<<<< HEAD
        return self.w3.ipfs.publish(dumped_tree_str.encode('utf-8'), current_frame, MERKLE_TREE_VAULTS_FILENAME)
=======
        return self.w3.ipfs.publish(dumped_tree_str.encode('ascii'), MERKLE_TREE_VAULTS_FILENAME)
>>>>>>> 048bdf3d

    @staticmethod
    def get_dumped_tree(
            tree: StandardMerkleTree,
            vaults: VaultsMap,
            bs: ReferenceBlockStamp,
            prev_tree_cid: str,
            chain_config: ChainConfig,
            vaults_fee_map: VaultFeeMap
    ) -> dict[str, Any]:
        def stringify_values(data) -> list[dict[str, str | int]]:
            out = []
            for item in data:
                out.append(
                    {
                        "value": (item["value"][0],) + tuple(str(x) for x in item["value"][1:]),
                        "treeIndex": item["treeIndex"],
                    }
                )
            return out

        values = stringify_values(tree.values)

        extra_values = {}
        for vault_adr, vault_info in vaults.items():
            extra_values[vault_adr] = ExtraValue(
                in_out_delta=str(vault_info.in_out_delta),
                prev_fee=str(vaults_fee_map[vault_adr].prev_fee),
                infra_fee=str(vaults_fee_map[vault_adr].infra_fee),
                liquidity_fee=str(vaults_fee_map[vault_adr].liquidity_fee),
                reservation_fee=str(vaults_fee_map[vault_adr].reservation_fee)
            ).to_camel_dict()

        output: dict[str, Any] = {
            **dict(tree.dump()),
            "refSlot": bs.ref_slot,
            "blockHash": bs.block_hash,
            "blockNumber": bs.block_number,
            "timestamp": chain_config.genesis_time + bs.slot_number * chain_config.seconds_per_slot,
            "extraValues": extra_values,
            "prevTreeCID": prev_tree_cid,
            "leafIndexToData": {k.value: v.value for k, v in MerkleValue.leaf_index_to_data().items()},
        }
        output.update(values=values)

        return output

    def get_ipfs_report(self, ipfs_report_cid: str, current_frame: FrameNumber) -> StakingVaultIpfsReport:
        if ipfs_report_cid == "":
            raise ValueError("Arg ipfs_report_cid could not be ''")
        return self.get_vault_report(ipfs_report_cid, current_frame)

    def get_vault_report(self, tree_cid: str, current_frame: FrameNumber) -> StakingVaultIpfsReport:
        bb = self.w3.ipfs.fetch(CID(tree_cid), current_frame)
        return StakingVaultIpfsReport.parse_merkle_tree_data(bb)

    def get_latest_onchain_ipfs_report_data(self, block_identifier: BlockIdentifier) -> OnChainIpfsVaultReportData:
        return self.w3.lido_contracts.lazy_oracle.get_latest_report_data(block_identifier)

    def _calculate_pending_deposits_balances(
        self,
        validator_pubkeys: set[str], # all_validators_in_network
        pending_deposits_map: dict[str, list[PendingDeposit]], # all_deposits_in_network
        vault_validators: list[Validator], # validators grouped by vault wc
        vault_pending_deposits: list[PendingDeposit], # pending deposits group by vault.
        vault_withdrawal_credentials: str,
        genesis_fork_version: str,
    ) -> int:
        vault_validator_pubkeys = set(validator.validator.pubkey for validator in vault_validators)
        vault_deposits_by_pubkey: dict[str, list[PendingDeposit]] = defaultdict(list)

        for deposit in vault_pending_deposits:
            vault_deposits_by_pubkey[deposit.pubkey].append(deposit)

        total_value = 0

        # Run through all pending deposits grouped by vault (this collection gathered in self.get_pending_deposits_by_vaults)
        # This collection contains deposits as on active validators and validators in pending_queued
        for pubkey, deposits in vault_deposits_by_pubkey.items():
            # Case 1: Validator exists and is already bound to this vault, count all deposits for this pubkey
            if pubkey in vault_validator_pubkeys:
                total_value += sum(gwei_to_wei(deposit.amount) for deposit in deposits)
                continue

            # Case 2: Validator exists but not bound to this vault, thus we should not count deposits for this pubkey
            if pubkey in validator_pubkeys:
                continue

            # Case 3: No validator found for this pubkey - validate deposits
            total_value += self._get_valid_deposits_value(
                vault_withdrawal_credentials=vault_withdrawal_credentials,
                pubkey_deposits=pending_deposits_map.get(pubkey, []),
                genesis_fork_version=genesis_fork_version
            )

        return total_value

    @staticmethod
    def build_tree_data(
        vaults: VaultsMap,
        vaults_total_values: VaultTotalValueMap,
        vaults_fees: VaultFeeMap,
        vaults_slashing_reserve: VaultReserveMap,
    ) -> list[VaultTreeNode]:
        """Build tree data structure from vaults and their values."""

        tree_data: list[VaultTreeNode] = []
        for vault_address, vault in vaults.items():
            if vault_address not in vaults_total_values:
                raise ValueError(f'Vault {vault_address} is not in total_values')

            if vault_address not in vaults_fees:
                raise ValueError(f'Vault {vault_address} is not in vaults_fees')

            tree_data.append(
                (
                    vault_address,
                    Wei(vaults_total_values[vault_address]),
                    vaults_fees[vault_address].total(),
                    vault.liability_shares,
                    vaults_slashing_reserve.get(vault_address, 0),
                )
            )

        return tree_data

    @staticmethod
    def _get_valid_deposits_value(
        vault_withdrawal_credentials: str, pubkey_deposits: list[PendingDeposit], genesis_fork_version: str
    ) -> int:
        """
        Validates deposit signatures and returns a list of valid deposits.
        Once a valid pending deposit is found, all subsequent deposits are considered valid.
        """
        valid_deposits_value = 0
        valid_found = False

        for deposit in pubkey_deposits:
            # If we've already found a valid pending deposit, accept all subsequent ones
            if valid_found:
                valid_deposits_value += gwei_to_wei(deposit.amount)
                continue

            # Verify the deposit signature
            is_valid = is_valid_deposit_signature(
                pubkey=hex_str_to_bytes(deposit.pubkey),
                withdrawal_credentials=hex_str_to_bytes(deposit.withdrawal_credentials),
                amount_gwei=deposit.amount,
                signature=hex_str_to_bytes(deposit.signature),
                fork_version=genesis_fork_version,
            )

            if not is_valid:
                logger.warning(
                    {
                        'msg': f'Invalid deposit signature for deposit: {deposit.signature}.',
                    }
                )
                continue

            if deposit.withdrawal_credentials != vault_withdrawal_credentials:
                logger.warning(
                    {
                        "msg": (
                            "Missmatch deposit withdrawal_credentials "
                            f"{deposit.withdrawal_credentials} "
                            "to vault withdrawal_credentials "
                            f"{vault_withdrawal_credentials}. "
                            "Skipping any further pending deposits count."
                        )
                    }
                )
                # In case the first deposit is a VALID, but WC are NOT matching the vault's WC,
                # we should return an empty deposit list because it means that all the future deposits
                # will be mapped to the wrong WC and will not be under the vault's control
                return 0

            # Mark that we found a valid deposit and include it
            valid_found = True
            valid_deposits_value += gwei_to_wei(deposit.amount)

        return valid_deposits_value

    @staticmethod
    def get_merkle_tree(data: list[VaultTreeNode]) -> StandardMerkleTree:
        return StandardMerkleTree(data, ("address", "uint256", "uint256", "uint256", "uint256"))

    @staticmethod
    def get_validators_by_vaults(validators: list[Validator], vaults: VaultsMap) -> VaultToValidators:
        wc_vault_map: dict[str, VaultInfo] = {
            vault_data.withdrawal_credentials: vault_data for vault_data in vaults.values()
        }

        result: VaultToValidators = defaultdict(list)
        for validator in validators:
            wc = validator.validator.withdrawal_credentials

            if vault := wc_vault_map.get(wc):
                result[vault.vault].append(validator)

        return result

    @staticmethod
    def get_pending_deposits_by_vaults(
        vault_validators: VaultToValidators,
        pending_deposits: list[PendingDeposit],
        pending_deposit_map: dict[str, list[PendingDeposit]],
        vaults: VaultsMap
    ) -> VaultToPendingDeposits:
        result: VaultToPendingDeposits = defaultdict(list)
        used_pubkeys: set[str] = set()

        for vault_adr, vault in vaults.items():
            for validator in vault_validators.get(vault.vault, []):
                for deposit in pending_deposit_map.get(validator.validator.pubkey, []):
                    result[vault_adr].append(deposit)
                    used_pubkeys.add(deposit.pubkey)

        wc_vault_map: dict[str, VaultInfo] = {
            vault_data.withdrawal_credentials: vault_data for vault_data in vaults.values()
        }

        for deposit in pending_deposits:
            # That deposit is already used on previous step. Skipping
            if deposit.pubkey in used_pubkeys:
                continue

            if vault_info := wc_vault_map.get(deposit.withdrawal_credentials):
                result[vault_info.vault].append(deposit)

        return result

    def is_tree_root_valid(self, expected_tree_root: str, merkle_tree: StakingVaultIpfsReport) -> bool:
        tree_data = []
        for vault in merkle_tree.values:
            tree_data.append(
                (
                    vault.vault_address,
                    vault.total_value_wei,
                    vault.fee,
                    vault.liability_shares,
                    vault.slashing_reserve
                )
            )

        rebuild_merkle_tree = self.get_merkle_tree(tree_data)
        root_hex = f'0x{rebuild_merkle_tree.root.hex()}'
        return merkle_tree.tree[0] == root_hex and root_hex == expected_tree_root

    @staticmethod
    def calc_fee_value(value: Decimal, block_elapsed: int, core_apr_ratio: Decimal, fee_bp: int) -> Decimal:
        return value * Decimal(block_elapsed) * core_apr_ratio * Decimal(fee_bp) / Decimal(BLOCKS_PER_YEAR * TOTAL_BASIS_POINTS)

    @staticmethod
    # pylint: disable=too-many-branches
    def calc_liquidity_fee(
        vault_address: str,
        liability_shares: Shares,
        liquidity_fee_bp: int,
        events: defaultdict[str, list[VaultEventType]],
        prev_block_number: BlockNumber,
        current_block: BlockNumber,
        pre_total_pooled_ether: Wei,
        pre_total_shares: Shares,
        core_apr_ratio: Decimal,
    ) -> tuple[Decimal, Shares]:
        """
        Liquidity fee = Minted_stETH × Lido_Core_APR × Liquidity_fee_rate

        We calculate the liquidity fee for the vault as a series of intervals
        between minting, burning, and fee update events.

        If there are no events, we just use `liability_shares` to compute minted stETH.

        Burn: In the future, shares go down; backwards, they go up.
        Mint: In the future, shares go up; backwards, they go down.

        liability_shares (Y)
                ↑
                │
                │
                │
                │          (shares were higher before burn)
                │                 ┌──────────────
                │                 │              │
                │                 │              │
                ┌─────────────────┘              │
                │                 │              │  (shares decreased)
                │                 │              │───────────│
                │                 │              │           │
                │                 │              │           │
                └─────────────────┴──────────────┴───────────┴────────▶ block_number (X)

                                 mintEvent      burnEvent  current_block

                        ◄─────────────────────── processing backwards in time
        """
        vault_liquidity_fee = Decimal(0)
        liquidity_fee = liquidity_fee_bp

        if vault_address not in events:
            blocks_elapsed = current_block - prev_block_number
            minted_steth = get_steth_by_shares(liability_shares, pre_total_pooled_ether, pre_total_shares)
            vault_liquidity_fee += StakingVaultsService.calc_fee_value(
                minted_steth, blocks_elapsed, core_apr_ratio, liquidity_fee
            )
        elif len(events[vault_address]) > 0:
            # In case of events, we iterate through them backwards, calculating liquidity fee for each interval based
            # on the `liability_shares` and the elapsed blocks between events.
            sort_events(events[vault_address])

            for event in events[vault_address]:
                blocks_elapsed_between_events = current_block - event.block_number
                minted_steth_on_event = get_steth_by_shares(liability_shares, pre_total_pooled_ether, pre_total_shares)
                vault_liquidity_fee += StakingVaultsService.calc_fee_value(
                    minted_steth_on_event, blocks_elapsed_between_events, core_apr_ratio, liquidity_fee
                )

                if isinstance(event, VaultConnectedEvent):
                    # If we catch a VaultConnectedEvent, it means that in the past there could be no more events,
                    # because the vault was previously disconnected.
                    # Technically, we could skip this check, but it explicitly communicates the business logic and intention.
                    if liability_shares != 0:
                        raise ValueError(
                            f"Wrong vault liquidity shares by vault {vault_address}. Vault had reconnected event and then his vault_liquidity_shares must be 0. got {liability_shares}"
                        )

                    return vault_liquidity_fee, liability_shares

                # Because we are iterating backward in time, events must be applied in reverse.
                # E.g., a burn reduces shares in the future, so going backward we add them back.
                if isinstance(event, VaultFeesUpdatedEvent):
                    liquidity_fee = event.pre_liquidity_fee_bp
                elif isinstance(event, MintedSharesOnVaultEvent):
                    liability_shares -= event.amount_of_shares
                elif isinstance(event, BurnedSharesOnVaultEvent):
                    liability_shares += event.amount_of_shares
                elif isinstance(event, VaultRebalancedEvent):
                    liability_shares += event.shares_burned
                elif isinstance(event, BadDebtWrittenOffToBeInternalizedEvent):
                    liability_shares += event.bad_debt_shares
                elif isinstance(event, BadDebtSocializedEvent):
                    if vault_address == event.vault_donor:
                        liability_shares += event.bad_debt_shares
                    else:
                        liability_shares -= event.bad_debt_shares

                current_block = event.block_number

            blocks_elapsed_between_events = current_block - prev_block_number
            minted_steth_on_event = get_steth_by_shares(liability_shares, pre_total_pooled_ether, pre_total_shares)
            vault_liquidity_fee += StakingVaultsService.calc_fee_value(
                minted_steth_on_event, blocks_elapsed_between_events, core_apr_ratio, liquidity_fee
            )

        return vault_liquidity_fee, liability_shares

    def _get_start_point_for_fee_calculations(
        self,
        blockstamp: ReferenceBlockStamp,
        latest_onchain_ipfs_report_data: OnChainIpfsVaultReportData,
        frame_config: FrameConfig,
        chain_config: ChainConfig,
<<<<<<< HEAD
        current_frame: FrameNumber,
    ) -> tuple[Optional[StakingVaultIpfsReport], BlockNumber, HexStr]:
=======
    ) -> tuple[Optional[StakingVaultIpfsReport], BlockNumber]:
>>>>>>> 048bdf3d
        slots_per_frame = frame_config.epochs_per_frame * chain_config.slots_per_epoch

        if latest_onchain_ipfs_report_data.report_cid != "":
            prev_ipfs_report = self.get_ipfs_report(latest_onchain_ipfs_report_data.report_cid, current_frame)
            tree_root_hex = Web3.to_hex(latest_onchain_ipfs_report_data.tree_root)

            if not self.is_tree_root_valid(tree_root_hex, prev_ipfs_report):
                raise ValueError(
                    f"Invalid tree root in IPFS report data. "
                    f"Expected: {tree_root_hex}, actual: {prev_ipfs_report.tree[0]}"
            )

            last_processing_ref_slot = self.w3.lido_contracts.accounting_oracle.get_last_processing_ref_slot(blockstamp.block_hash)

            ref_block = get_blockstamp(
                self.w3.cc,
                last_processing_ref_slot,
                SlotNumber(int(last_processing_ref_slot) + slots_per_frame)
            )

            # Prevent double-counting of vault events:
            # If any vault-related event occurred in the same block as the previous IPFS report,
            # it has already been included in that report. To avoid overlapping calculations,
            # we shift the starting point by one block forward.
            return prev_ipfs_report, ref_block.block_number + 1

        ## When we do NOT HAVE prev IPFS report => we have to check two branches: for mainnet and devnet (genesis vaults support)
        ## Mainnet
        ##   in case when we don't have prev ipfs report - we DO have previous oracle report
        ##   it means we have to take this point for getting fees at the FIRST time only
        last_processing_ref_slot = self.w3.lido_contracts.accounting_oracle.get_last_processing_ref_slot(blockstamp.block_hash)
        if last_processing_ref_slot:
            ref_block = get_blockstamp(
                self.w3.cc, last_processing_ref_slot, SlotNumber(int(last_processing_ref_slot) + slots_per_frame)
            )
            return None, ref_block.block_number

        ## Fresh devnet
        ## We DO not have prev IPFS report, and we DO not have prev Oracle report then we take
        # If skipped, we reference the block from the first non-missed slot (frame length offset presumes availability).
        initial_ref_slot = frame_config.initial_epoch * chain_config.slots_per_epoch
        bs = get_blockstamp(
            self.w3.cc, SlotNumber(initial_ref_slot), SlotNumber(int(initial_ref_slot + slots_per_frame))
        )
        return None, bs.block_number

    # This function is complex by design (business logic-heavy),
    # so we disable the pylint warning for too many branches.
    # pylint: disable=too-many-branches
    def get_vaults_fees(
        self,
        blockstamp: ReferenceBlockStamp,
        vaults: VaultsMap,
        vaults_total_values: VaultTotalValueMap,
        latest_onchain_ipfs_report_data: OnChainIpfsVaultReportData,
        core_apr_ratio: Decimal,
        pre_total_pooled_ether: int,
        pre_total_shares: int,
        frame_config: FrameConfig,
        chain_config: ChainConfig,
        current_frame: FrameNumber,
    ) -> VaultFeeMap:
<<<<<<< HEAD
        prev_ipfs_report, prev_block_number, prev_block_hash = self._get_start_point_for_fee_calculations(
            blockstamp, latest_onchain_ipfs_report_data, frame_config, chain_config, current_frame
=======
        prev_ipfs_report, prev_block_number = self._get_start_point_for_fee_calculations(
            blockstamp, latest_onchain_ipfs_report_data, frame_config, chain_config
>>>>>>> 048bdf3d
        )

        prev_fee_map = defaultdict(int)
        prev_liability_shares_map = defaultdict(int)
        if prev_ipfs_report is not None:
            for vault in prev_ipfs_report.values:
                prev_fee_map[vault.vault_address] = vault.fee
                prev_liability_shares_map[vault.vault_address] = vault.liability_shares

        events: defaultdict[str, list[VaultEventType]] = defaultdict(list)
        fees_updated_events = self.w3.lido_contracts.vault_hub.get_vault_fee_updated_events(prev_block_number, blockstamp.block_number)
        minted_events = self.w3.lido_contracts.vault_hub.get_minted_events(prev_block_number, blockstamp.block_number)
        burn_events = self.w3.lido_contracts.vault_hub.get_burned_events(prev_block_number, blockstamp.block_number)
        rebalanced_events = self.w3.lido_contracts.vault_hub.get_vault_rebalanced_events(prev_block_number, blockstamp.block_number)
        bad_debt_socialized_events = self.w3.lido_contracts.vault_hub.get_bad_debt_socialized_events(prev_block_number, blockstamp.block_number)
        written_off_to_be_internalized_events = self.w3.lido_contracts.vault_hub.get_bad_debt_written_off_to_be_internalized_events(prev_block_number, blockstamp.block_number)
        vault_connected_events = self.w3.lido_contracts.vault_hub.get_vault_connected_events(prev_block_number, blockstamp.block_number)

        for fees_updated_event in fees_updated_events:
            events[fees_updated_event.vault].append(fees_updated_event)

        for minted_event in minted_events:
            events[minted_event.vault].append(minted_event)

        for burned_event in burn_events:
            events[burned_event.vault].append(burned_event)

        for rebalanced_event in rebalanced_events:
            events[rebalanced_event.vault].append(rebalanced_event)

        for written_off_event in written_off_to_be_internalized_events:
            events[written_off_event.vault].append(written_off_event)

        for socialized_event in bad_debt_socialized_events:
            events[socialized_event.vault_donor].append(socialized_event)
            events[socialized_event.vault_acceptor].append(socialized_event)

        connected_vaults_set = set()
        for vault_connected_event in vault_connected_events:
            events[vault_connected_event.vault].append(vault_connected_event)
            connected_vaults_set.add(vault_connected_event.vault)

        out: VaultFeeMap = {}
        current_block = blockstamp.block_number
        blocks_elapsed = current_block - prev_block_number
        for vault_address, vault_info in vaults.items():
            # Infrastructure fee = Total_value * Lido_Core_APR * Infrastructure_fee_rate
            vaults_total_value = vaults_total_values.get(vault_address, 0)
            vault_infrastructure_fee = StakingVaultsService.calc_fee_value(
                Decimal(vaults_total_value), blocks_elapsed, core_apr_ratio, vault_info.infra_fee_bp
            )

            # Mintable_stETH * Lido_Core_APR * Reservation_liquidity_fee_rate
            vault_reservation_liquidity_fee = StakingVaultsService.calc_fee_value(
                Decimal(vault_info.mintable_st_eth),
                blocks_elapsed,
                core_apr_ratio,
                vault_info.reservation_fee_bp,
            )

            vault_liquidity_fee, liability_shares = StakingVaultsService.calc_liquidity_fee(
                vault_address=vault_address,
                liability_shares=vault_info.liability_shares,
                liquidity_fee_bp=vault_info.liquidity_fee_bp,
                events=events,
                prev_block_number=prev_block_number,
                current_block=blockstamp.block_number,
                pre_total_pooled_ether=Wei(pre_total_pooled_ether),
                pre_total_shares=pre_total_shares,
                core_apr_ratio=core_apr_ratio,
            )

            vault_got_connected_event = vault_address in connected_vaults_set

            ## If the vault was disconnected and then reconnected between reports,
            ## we must not carry over liability_shares from the previous report.
            ##
            ## The fees were already paid, and the vault essentially starts a new lifecycle from zero.
            prev_liability_shares = prev_liability_shares_map[vault_address]
            if vault_got_connected_event:
                prev_liability_shares = 0

            if prev_liability_shares != liability_shares:
                raise ValueError(
                    f"Wrong liability shares by vault {vault_address}. Actual {liability_shares} != Expected {prev_liability_shares}"
                )

            out[vault_address] = VaultFee(
                prev_fee=int(0) if vault_got_connected_event else int(prev_fee_map[vault_address]),
                infra_fee=int(vault_infrastructure_fee.to_integral_value(ROUND_UP)),
                reservation_fee=int(vault_reservation_liquidity_fee.to_integral_value(ROUND_UP)),
                liquidity_fee=int(vault_liquidity_fee.to_integral_value(ROUND_UP)),
            )

        return out<|MERGE_RESOLUTION|>--- conflicted
+++ resolved
@@ -182,11 +182,7 @@
 
         dumped_tree_str = json.dumps(output, default=self.tree_encoder)
 
-<<<<<<< HEAD
-        return self.w3.ipfs.publish(dumped_tree_str.encode('utf-8'), current_frame, MERKLE_TREE_VAULTS_FILENAME)
-=======
-        return self.w3.ipfs.publish(dumped_tree_str.encode('ascii'), MERKLE_TREE_VAULTS_FILENAME)
->>>>>>> 048bdf3d
+        return self.w3.ipfs.publish(dumped_tree_str.encode('ascii'), current_frame, MERKLE_TREE_VAULTS_FILENAME)
 
     @staticmethod
     def get_dumped_tree(
@@ -550,12 +546,8 @@
         latest_onchain_ipfs_report_data: OnChainIpfsVaultReportData,
         frame_config: FrameConfig,
         chain_config: ChainConfig,
-<<<<<<< HEAD
         current_frame: FrameNumber,
-    ) -> tuple[Optional[StakingVaultIpfsReport], BlockNumber, HexStr]:
-=======
     ) -> tuple[Optional[StakingVaultIpfsReport], BlockNumber]:
->>>>>>> 048bdf3d
         slots_per_frame = frame_config.epochs_per_frame * chain_config.slots_per_epoch
 
         if latest_onchain_ipfs_report_data.report_cid != "":
@@ -618,13 +610,8 @@
         chain_config: ChainConfig,
         current_frame: FrameNumber,
     ) -> VaultFeeMap:
-<<<<<<< HEAD
-        prev_ipfs_report, prev_block_number, prev_block_hash = self._get_start_point_for_fee_calculations(
+        prev_ipfs_report, prev_block_number = self._get_start_point_for_fee_calculations(
             blockstamp, latest_onchain_ipfs_report_data, frame_config, chain_config, current_frame
-=======
-        prev_ipfs_report, prev_block_number = self._get_start_point_for_fee_calculations(
-            blockstamp, latest_onchain_ipfs_report_data, frame_config, chain_config
->>>>>>> 048bdf3d
         )
 
         prev_fee_map = defaultdict(int)
