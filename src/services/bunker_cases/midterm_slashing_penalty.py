import logging
from collections import defaultdict

from src.constants import (
    EFFECTIVE_BALANCE_INCREMENT,
    EPOCHS_PER_SLASHINGS_VECTOR,
    MIN_VALIDATOR_WITHDRAWABILITY_DELAY,
    PROPORTIONAL_SLASHING_MULTIPLIER_BELLATRIX, MAX_EFFECTIVE_BALANCE,
)
from src.providers.consensus.types import Validator
from src.types import EpochNumber, FrameNumber, Gwei, ReferenceBlockStamp, SlotNumber
from src.utils.validator_state import calculate_total_active_effective_balance
from src.utils.web3converter import Web3Converter
from src.web3py.extensions.lido_validators import LidoValidator

logger = logging.getLogger(__name__)

type SlashedValidatorsFrameBuckets = dict[FrameNumber, list[LidoValidator]]


class MidtermSlashingPenalty:
    @staticmethod
    def is_high_midterm_slashing_penalty(
        blockstamp: ReferenceBlockStamp,
        web3_converter: Web3Converter,
        all_validators: list[Validator],
        lido_validators: list[LidoValidator],
        slashings: list[Gwei],
        current_report_cl_rebase: Gwei,
        last_report_ref_slot: SlotNumber,
    ) -> bool:
        """
        Check if there is a high midterm slashing penalty in the future frames.

        If current report CL rebase contains more than one frame, we should calculate the CL rebase for only one frame
        and compare max midterm penalty with calculated for one frame CL rebase
        because we assume that reports in the future can be "per-frame" as normal reports.
        So we need to understand can we avoid negative CL rebase because of slashings in the future or not
        """
        logger.info({"msg": "Detecting high midterm slashing penalty"})
        all_slashed_validators = MidtermSlashingPenalty.get_slashed_validators_with_impact_on_midterm_penalties(
            all_validators, blockstamp.ref_epoch
        )
        logger.info({"msg": f"All slashings with impact on midterm penalties: {len(all_slashed_validators)}"})

        # Put all Lido slashed validators to future frames by midterm penalty epoch
        future_frames_lido_validators = MidtermSlashingPenalty.get_lido_validators_with_future_midterm_epoch(
            blockstamp.ref_epoch, web3_converter, lido_validators
        )

        # If no one Lido in current not withdrawn slashed validators
        # and no one midterm slashing epoch in the future - no need to bunker
        if not future_frames_lido_validators:
            return False

        # We should calculate total balance for each midterm penalty epoch and
        # make projection based on the current state of the chain
        total_balance = calculate_total_active_effective_balance(all_validators, blockstamp.ref_epoch)

        # Calculate sum of Lido midterm penalties in each future frame
<<<<<<< HEAD
        frames_lido_midterm_penalties = (
            MidtermSlashingPenalty.get_future_midterm_penalty_sum_in_frames(
                blockstamp.ref_epoch,
                all_slashed_validators,
                total_balance,
                future_frames_lido_validators,
=======
        if consensus_version < 3:
            frames_lido_midterm_penalties = MidtermSlashingPenalty.get_future_midterm_penalty_sum_in_frames_pre_electra(
                blockstamp.ref_epoch, all_slashed_validators, total_balance, future_frames_lido_validators
            )
        else:
            frames_lido_midterm_penalties = (
                MidtermSlashingPenalty.get_future_midterm_penalty_sum_in_frames_post_electra(
                    blockstamp.ref_epoch,
                    is_electra_activated,
                    slashings,
                    total_balance,
                    future_frames_lido_validators,
                )
>>>>>>> 4d2e2181
            )
        )
        max_lido_midterm_penalty = max(frames_lido_midterm_penalties.values())
        logger.info({"msg": f"Max lido midterm penalty: {max_lido_midterm_penalty}"})

        # Compare with calculated frame CL rebase on pessimistic strategy
        # and whether they will cover future midterm penalties, so that the bunker is better to be turned on than not
        frame_cl_rebase = MidtermSlashingPenalty.get_frame_cl_rebase_from_report_cl_rebase(
            web3_converter, current_report_cl_rebase, blockstamp, last_report_ref_slot
        )
        if max_lido_midterm_penalty > frame_cl_rebase:
            return True

        return False

    @staticmethod
    def get_slashed_validators_with_impact_on_midterm_penalties(
        validators: list[Validator], ref_epoch: EpochNumber
    ) -> list[Validator]:
        """
        Get slashed validators which have impact on midterm penalties

        The original condition by which we filter validators is as follows:
        ref_epoch - EPOCHS_PER_SLASHINGS_VECTOR < latest_possible_slashed_epoch <= ref_epoch

        But could be simplified to: ref_epoch < withdrawable_epoch

        1) ref_epoch - EPOCHS_PER_SLASHINGS_VECTOR < latest_possible_slashed_epoch
           since slashed epoch couldn't be in the future

        2) latest_possible_slashed_epoch = withdrawable_epoch - EPOCHS_PER_SLASHINGS_VECTOR
        ref_epoch - EPOCHS_PER_SLASHINGS_VECTOR < withdrawable_epoch - EPOCHS_PER_SLASHINGS_VECTOR
        ref_epoch < withdrawable_epoch

        https://github.com/ethereum/consensus-specs/blob/dev/specs/phase0/beacon-chain.md#slash_validator
        """

        def is_have_impact(v: Validator) -> bool:
            return v.validator.slashed and v.validator.withdrawable_epoch > ref_epoch

        return list(filter(is_have_impact, validators))

    @staticmethod
    def get_possible_slashed_epochs(validator: Validator, ref_epoch: EpochNumber) -> list[EpochNumber]:
        """
        It detects slashing epoch range for validator
        If difference between validator's withdrawable epoch and exit epoch is greater enough,
        then we can be sure that validator was slashed in particular epoch
        Otherwise, we can only assume that validator was slashed in epochs range
        due because its exit epoch shifted because of huge exit queue

        Read more here:
        https://github.com/ethereum/consensus-specs/blob/dev/specs/altair/beacon-chain.md#modified-slash_validator
        https://github.com/ethereum/consensus-specs/blob/dev/specs/phase0/beacon-chain.md#initiate_validator_exit
        """
        v = validator.validator

        if v.withdrawable_epoch - v.exit_epoch > MIN_VALIDATOR_WITHDRAWABILITY_DELAY:
            determined_slashed_epoch = EpochNumber(v.withdrawable_epoch - EPOCHS_PER_SLASHINGS_VECTOR)
            return [determined_slashed_epoch]

        earliest_possible_slashed_epoch = max(0, ref_epoch - EPOCHS_PER_SLASHINGS_VECTOR)
        # We get here `min` because exit queue can be greater than `EPOCHS_PER_SLASHINGS_VECTOR`
        # So possible slashed epoch can not be greater than `ref_epoch`
        latest_possible_epoch = min(ref_epoch, v.withdrawable_epoch - EPOCHS_PER_SLASHINGS_VECTOR)
        return [EpochNumber(epoch) for epoch in range(earliest_possible_slashed_epoch, latest_possible_epoch + 1)]

    @staticmethod
    def get_lido_validators_with_future_midterm_epoch(
        ref_epoch: EpochNumber,
        web3_converter: Web3Converter,
        lido_validators: list[LidoValidator],
    ) -> SlashedValidatorsFrameBuckets:
        """
        Put validators to frame buckets by their midterm penalty epoch to calculate penalties impact in each frame
        """
        buckets: SlashedValidatorsFrameBuckets = defaultdict(list[LidoValidator])
        for validator in lido_validators:
            if not validator.validator.slashed:
                # We need only slashed validators
                continue
            midterm_penalty_epoch = MidtermSlashingPenalty.get_midterm_penalty_epoch(validator)
            if midterm_penalty_epoch <= ref_epoch:
                # We need midterm penalties only from future frames
                continue
            frame_number = web3_converter.get_frame_by_epoch(midterm_penalty_epoch)
            buckets[frame_number].append(validator)

        return buckets

    @staticmethod
    def get_future_midterm_penalty_sum_in_frames_pre_electra(
        ref_epoch: EpochNumber,
        all_slashed_validators: list[Validator],
        total_balance: Gwei,
        per_frame_validators: SlashedValidatorsFrameBuckets,
    ) -> dict[FrameNumber, Gwei]:
        """Calculate sum of midterm penalties in each frame"""
        per_frame_midterm_penalty_sum: dict[FrameNumber, Gwei] = {}
        for frame_number, validators_in_future_frame in per_frame_validators.items():
            per_frame_midterm_penalty_sum[frame_number] = (
                MidtermSlashingPenalty.predict_midterm_penalty_in_frame_pre_electra(
                    ref_epoch, all_slashed_validators, total_balance, validators_in_future_frame
                )
            )

        return per_frame_midterm_penalty_sum

    @staticmethod
    def predict_midterm_penalty_in_frame_pre_electra(
        ref_epoch: EpochNumber,
        all_slashed_validators: list[Validator],
        total_balance: Gwei,
        midterm_penalized_validators_in_frame: list[LidoValidator],
    ) -> Gwei:
        """Predict penalty in frame"""
        penalty_in_frame = 0
        for validator in midterm_penalized_validators_in_frame:
            midterm_penalty_epoch = MidtermSlashingPenalty.get_midterm_penalty_epoch(validator)
            bound_slashed_validators = MidtermSlashingPenalty.get_bound_with_midterm_epoch_slashed_validators(
                ref_epoch, all_slashed_validators, midterm_penalty_epoch
            )
            penalty_in_frame += MidtermSlashingPenalty.get_validator_midterm_penalty(
                validator, len(bound_slashed_validators), total_balance
            )
        return Gwei(penalty_in_frame)

    @staticmethod
    def get_future_midterm_penalty_sum_in_frames(
        ref_epoch: EpochNumber,
<<<<<<< HEAD
        all_slashed_validators: list[Validator],
=======
        is_electra_activated: Callable[[EpochNumber], bool],
        slashings: list[Gwei],
>>>>>>> 4d2e2181
        total_balance: Gwei,
        per_frame_validators: SlashedValidatorsFrameBuckets,
    ) -> dict[FrameNumber, Gwei]:
        """Calculate sum of midterm penalties in each frame"""
        per_frame_midterm_penalty_sum: dict[FrameNumber, Gwei] = {}
<<<<<<< HEAD
        for (frame_number, _), validators_in_future_frame in per_frame_validators.items():
            per_frame_midterm_penalty_sum[frame_number] = (
                MidtermSlashingPenalty.predict_midterm_penalty_in_frame_post_electra(
                    ref_epoch,
                    all_slashed_validators,
=======
        for frame_number, validators_in_future_frame in per_frame_validators.items():
            per_frame_midterm_penalty_sum[frame_number] = (
                MidtermSlashingPenalty.predict_midterm_penalty_in_frame_post_electra(
                    ref_epoch,
                    is_electra_activated,
                    slashings,
>>>>>>> 4d2e2181
                    total_balance,
                    validators_in_future_frame,
                )
            )

        return per_frame_midterm_penalty_sum

    @staticmethod
    def predict_midterm_penalty_in_frame_post_electra(
        report_ref_epoch: EpochNumber,
<<<<<<< HEAD
        all_slashed_validators: list[Validator],
=======
        is_electra_activated: Callable[[EpochNumber], bool],
        slashings: list[Gwei],
>>>>>>> 4d2e2181
        total_balance: Gwei,
        midterm_penalized_validators_in_frame: list[LidoValidator],
    ) -> Gwei:
        """Predict penalty in frame"""
        penalty_in_frame = 0
        for validator in midterm_penalized_validators_in_frame:
            midterm_penalty_epoch = MidtermSlashingPenalty.get_midterm_penalty_epoch(validator)
<<<<<<< HEAD
            bound_slashed_validators = MidtermSlashingPenalty.get_bound_with_midterm_epoch_slashed_validators(
                report_ref_epoch, all_slashed_validators, midterm_penalty_epoch
            )

            penalty_in_frame += MidtermSlashingPenalty.get_validator_midterm_penalty_electra(
                validator, bound_slashed_validators, total_balance
            )

=======
            if is_electra_activated(midterm_penalty_epoch):
                penalty_in_frame += MidtermSlashingPenalty.get_validator_midterm_penalty_electra(
                    validator, slashings, total_balance, midterm_penalty_epoch, report_ref_epoch
                )
            else:
                penalty_in_frame += MidtermSlashingPenalty.get_validator_midterm_penalty_slashings(
                    validator, slashings, total_balance, midterm_penalty_epoch, report_ref_epoch
                )
>>>>>>> 4d2e2181
        return Gwei(penalty_in_frame)

    @staticmethod
    def get_validator_midterm_penalty(
        validator: LidoValidator,
        bound_slashed_validators_count: int,
        total_balance: Gwei,
    ) -> Gwei:
        """
        Calculate midterm penalty for particular validator
        https://github.com/ethereum/consensus-specs/blob/dev/specs/phase0/beacon-chain.md#slashings
        """
        # We don't know which balance was at slashing epoch, so we make a pessimistic assumption that it was 32 ETH
        slashings = Gwei(bound_slashed_validators_count * MAX_EFFECTIVE_BALANCE)
        adjusted_total_slashing_balance = min(slashings * PROPORTIONAL_SLASHING_MULTIPLIER_BELLATRIX, total_balance)
        effective_balance = validator.validator.effective_balance
        penalty_numerator = effective_balance // EFFECTIVE_BALANCE_INCREMENT * adjusted_total_slashing_balance
        penalty = penalty_numerator // total_balance * EFFECTIVE_BALANCE_INCREMENT

        return Gwei(penalty)

    @staticmethod
    def get_validator_midterm_penalty_slashings(
        validator: LidoValidator,
        slashings: list[Gwei],
        total_balance: Gwei,
        midterm_penalty_epoch: EpochNumber,
        report_ref_epoch: EpochNumber,
    ) -> Gwei:
        """
        Calculate midterm penalty for particular validator
        https://github.com/ethereum/consensus-specs/blob/dev/specs/phase0/beacon-chain.md#slashings
        """
        # We don't know which balance was at slashing epoch, so we make a pessimistic assumption that it was 32 ETH
        slashings_sum = sum(MidtermSlashingPenalty._cut_slashings(slashings, midterm_penalty_epoch, report_ref_epoch))
        adjusted_total_slashing_balance = min(slashings_sum * PROPORTIONAL_SLASHING_MULTIPLIER_BELLATRIX, total_balance)
        effective_balance = validator.validator.effective_balance
        penalty_numerator = effective_balance // EFFECTIVE_BALANCE_INCREMENT * adjusted_total_slashing_balance
        penalty = penalty_numerator // total_balance * EFFECTIVE_BALANCE_INCREMENT

        return Gwei(penalty)

    @staticmethod
    def get_validator_midterm_penalty_electra(
        validator: LidoValidator,
        slashings: list[Gwei],
        total_balance: Gwei,
        midterm_penalty_epoch: EpochNumber,
        report_ref_epoch: EpochNumber,
    ) -> Gwei:
        """
        Calculate midterm penalty for particular validator
        https://github.com/ethereum/consensus-specs/blob/dev/specs/electra/beacon-chain.md#modified-process_slashings
        """
        slashings_sum = sum(MidtermSlashingPenalty._cut_slashings(slashings, midterm_penalty_epoch, report_ref_epoch))
        adjusted_total_slashing_balance = min(
            slashings_sum * PROPORTIONAL_SLASHING_MULTIPLIER_BELLATRIX,
            total_balance,
        )
        effective_balance = validator.validator.effective_balance
        increment = EFFECTIVE_BALANCE_INCREMENT
        penalty_per_effective_balance_increment = adjusted_total_slashing_balance // (total_balance // increment)
        effective_balance_increments = effective_balance // increment
        penalty = penalty_per_effective_balance_increment * effective_balance_increments
        return Gwei(penalty)

    @staticmethod
    def _cut_slashings(
        slashings: list[Gwei], midterm_penalty_epoch: EpochNumber, report_ref_epoch: EpochNumber
    ) -> list[Gwei]:
        """
        Filters out slashing values based on epochs within a midterm penalty epoch. Slashings is a ring buffer on epochs.
        @see https://github.com/ethereum/consensus-specs/blob/dev/specs/electra/beacon-chain.md#modified-slash_validator
        We want to filter out epochs in the past which will not be relevant at the time of midterm penalty epoch.
        """

        if len(slashings) != EPOCHS_PER_SLASHINGS_VECTOR:
            raise ValueError(f'Unexpected {len(slashings)=}: expected to be {EPOCHS_PER_SLASHINGS_VECTOR=}.')
        obsolete_indexes = {
            i % EPOCHS_PER_SLASHINGS_VECTOR for i in range(report_ref_epoch, midterm_penalty_epoch)
        }

        return [v for i, v in enumerate(slashings) if i not in obsolete_indexes]

    @staticmethod
    def get_bound_with_midterm_epoch_slashed_validators(
        ref_epoch: EpochNumber,
        slashed_validators: list[Validator],
        midterm_penalty_epoch: EpochNumber,
    ) -> list[Validator]:
        """
        Get bounded slashed validators for particular epoch
        All slashings that happened in the nearest EPOCHS_PER_SLASHINGS_VECTOR ago from a midterm penalty epoch considered as bounded
        """
        min_bound_epoch = max(0, midterm_penalty_epoch - EPOCHS_PER_SLASHINGS_VECTOR)

        def is_bound(v: Validator) -> bool:
            possible_slashing_epochs = MidtermSlashingPenalty.get_possible_slashed_epochs(v, ref_epoch)
            return any(min_bound_epoch <= epoch <= midterm_penalty_epoch for epoch in possible_slashing_epochs)

        return [v for v in slashed_validators if is_bound(v)]

    @staticmethod
    def get_frame_cl_rebase_from_report_cl_rebase(
        web3_converter: Web3Converter,
        report_cl_rebase: Gwei,
        curr_report_blockstamp: ReferenceBlockStamp,
        last_report_ref_slot: SlotNumber,
    ) -> Gwei:
        """Get frame rebase from report rebase"""
        last_report_ref_epoch = web3_converter.get_epoch_by_slot(last_report_ref_slot)

        epochs_passed_since_last_report = curr_report_blockstamp.ref_epoch - last_report_ref_epoch

        frame_cl_rebase = int(
            (report_cl_rebase / epochs_passed_since_last_report) * web3_converter.frame_config.epochs_per_frame
        )
        return Gwei(frame_cl_rebase)

    @staticmethod
    def get_midterm_penalty_epoch(validator: Validator) -> EpochNumber:
        """https://github.com/ethereum/consensus-specs/blob/dev/specs/phase0/beacon-chain.md#slashings"""
        return EpochNumber(validator.validator.withdrawable_epoch - EPOCHS_PER_SLASHINGS_VECTOR // 2)<|MERGE_RESOLUTION|>--- conflicted
+++ resolved
@@ -58,28 +58,12 @@
         total_balance = calculate_total_active_effective_balance(all_validators, blockstamp.ref_epoch)
 
         # Calculate sum of Lido midterm penalties in each future frame
-<<<<<<< HEAD
         frames_lido_midterm_penalties = (
             MidtermSlashingPenalty.get_future_midterm_penalty_sum_in_frames(
                 blockstamp.ref_epoch,
                 all_slashed_validators,
                 total_balance,
                 future_frames_lido_validators,
-=======
-        if consensus_version < 3:
-            frames_lido_midterm_penalties = MidtermSlashingPenalty.get_future_midterm_penalty_sum_in_frames_pre_electra(
-                blockstamp.ref_epoch, all_slashed_validators, total_balance, future_frames_lido_validators
-            )
-        else:
-            frames_lido_midterm_penalties = (
-                MidtermSlashingPenalty.get_future_midterm_penalty_sum_in_frames_post_electra(
-                    blockstamp.ref_epoch,
-                    is_electra_activated,
-                    slashings,
-                    total_balance,
-                    future_frames_lido_validators,
-                )
->>>>>>> 4d2e2181
             )
         )
         max_lido_midterm_penalty = max(frames_lido_midterm_penalties.values())
@@ -210,31 +194,19 @@
     @staticmethod
     def get_future_midterm_penalty_sum_in_frames(
         ref_epoch: EpochNumber,
-<<<<<<< HEAD
-        all_slashed_validators: list[Validator],
-=======
         is_electra_activated: Callable[[EpochNumber], bool],
         slashings: list[Gwei],
->>>>>>> 4d2e2181
         total_balance: Gwei,
         per_frame_validators: SlashedValidatorsFrameBuckets,
     ) -> dict[FrameNumber, Gwei]:
         """Calculate sum of midterm penalties in each frame"""
         per_frame_midterm_penalty_sum: dict[FrameNumber, Gwei] = {}
-<<<<<<< HEAD
-        for (frame_number, _), validators_in_future_frame in per_frame_validators.items():
-            per_frame_midterm_penalty_sum[frame_number] = (
-                MidtermSlashingPenalty.predict_midterm_penalty_in_frame_post_electra(
-                    ref_epoch,
-                    all_slashed_validators,
-=======
         for frame_number, validators_in_future_frame in per_frame_validators.items():
             per_frame_midterm_penalty_sum[frame_number] = (
                 MidtermSlashingPenalty.predict_midterm_penalty_in_frame_post_electra(
                     ref_epoch,
                     is_electra_activated,
                     slashings,
->>>>>>> 4d2e2181
                     total_balance,
                     validators_in_future_frame,
                 )
@@ -245,12 +217,8 @@
     @staticmethod
     def predict_midterm_penalty_in_frame_post_electra(
         report_ref_epoch: EpochNumber,
-<<<<<<< HEAD
-        all_slashed_validators: list[Validator],
-=======
         is_electra_activated: Callable[[EpochNumber], bool],
         slashings: list[Gwei],
->>>>>>> 4d2e2181
         total_balance: Gwei,
         midterm_penalized_validators_in_frame: list[LidoValidator],
     ) -> Gwei:
@@ -258,16 +226,6 @@
         penalty_in_frame = 0
         for validator in midterm_penalized_validators_in_frame:
             midterm_penalty_epoch = MidtermSlashingPenalty.get_midterm_penalty_epoch(validator)
-<<<<<<< HEAD
-            bound_slashed_validators = MidtermSlashingPenalty.get_bound_with_midterm_epoch_slashed_validators(
-                report_ref_epoch, all_slashed_validators, midterm_penalty_epoch
-            )
-
-            penalty_in_frame += MidtermSlashingPenalty.get_validator_midterm_penalty_electra(
-                validator, bound_slashed_validators, total_balance
-            )
-
-=======
             if is_electra_activated(midterm_penalty_epoch):
                 penalty_in_frame += MidtermSlashingPenalty.get_validator_midterm_penalty_electra(
                     validator, slashings, total_balance, midterm_penalty_epoch, report_ref_epoch
@@ -276,7 +234,6 @@
                 penalty_in_frame += MidtermSlashingPenalty.get_validator_midterm_penalty_slashings(
                     validator, slashings, total_balance, midterm_penalty_epoch, report_ref_epoch
                 )
->>>>>>> 4d2e2181
         return Gwei(penalty_in_frame)
 
     @staticmethod
