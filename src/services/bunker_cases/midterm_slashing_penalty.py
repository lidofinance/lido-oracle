import logging
from collections import defaultdict

from src.constants import (
    EPOCHS_PER_SLASHINGS_VECTOR,
    MIN_VALIDATOR_WITHDRAWABILITY_DELAY,
    PROPORTIONAL_SLASHING_MULTIPLIER_BELLATRIX,
    EFFECTIVE_BALANCE_INCREMENT, MAX_EFFECTIVE_BALANCE
)
<<<<<<< HEAD
from src.metrics.prometheus.validators import ALL_SLASHED_VALIDATORS, LIDO_SLASHED_VALIDATORS
from src.modules.submodules.typings import FrameConfig
=======
from src.modules.submodules.typings import FrameConfig, ChainConfig
>>>>>>> 5267c33d
from src.providers.consensus.typings import Validator
from src.typings import EpochNumber, Gwei, ReferenceBlockStamp, FrameNumber, SlotNumber
from src.utils.validator_state import calculate_active_effective_balance_sum
from src.web3py.extensions.lido_validators import LidoValidator


logger = logging.getLogger(__name__)


class MidtermSlashingPenalty:

    @staticmethod
    def is_high_midterm_slashing_penalty(
        blockstamp: ReferenceBlockStamp,
        frame_config: FrameConfig,
        chain_config: ChainConfig,
        all_validators: list[Validator],
        lido_validators: list[LidoValidator],
        current_report_cl_rebase: Gwei,
        last_report_ref_slot: SlotNumber
    ) -> bool:
        logger.info({"msg": "Detecting high midterm slashing penalty"})
        all_slashed_validators = MidtermSlashingPenalty.get_slashed_validators_with_impact_on_midterm_penalties(
            all_validators, blockstamp.ref_epoch
        )
<<<<<<< HEAD
        lido_slashed_validators = MidtermSlashingPenalty.get_not_withdrawn_slashed_validators(
            lido_validators,
            blockstamp.ref_epoch,
        )
        logger.info({"msg": f"Slashed: All={len(all_slashed_validators)} | Lido={len(lido_slashed_validators)}"})
        ALL_SLASHED_VALIDATORS.set(len(all_slashed_validators))
        LIDO_SLASHED_VALIDATORS.set(len(lido_slashed_validators))
=======
        logger.info({"msg": f"All slashings with impact on midterm penalties: {len(all_slashed_validators)}"})
>>>>>>> 5267c33d

        # Put all Lido slashed validators to future frames by midterm penalty epoch
        future_frames_lido_validators = MidtermSlashingPenalty.get_lido_validators_with_future_midterm_epoch(
            blockstamp.ref_epoch, frame_config, lido_validators
        )

        # If no one Lido in current not withdrawn slashed validators
        # and no one midterm slashing epoch in the future - no need to bunker
        if not future_frames_lido_validators:
            return False

        # We should calculate total balance for each midterm penalty epoch and
        # make projection based on the current state of the chain
        total_balance = calculate_active_effective_balance_sum(all_validators, blockstamp.ref_epoch)

        # Calculate sum of Lido midterm penalties in each future frame
        frames_lido_midterm_penalties = MidtermSlashingPenalty.get_future_midterm_penalty_sum_in_frames(
            blockstamp.ref_epoch, all_slashed_validators,  total_balance, future_frames_lido_validators,
        )
        max_lido_midterm_penalty = max(frames_lido_midterm_penalties.values())
        logger.info({"msg": f"Max lido midterm penalty: {max_lido_midterm_penalty}"})

        # Compare with calculated frame CL rebase on pessimistic strategy
        # and whether they will cover future midterm penalties, so that the bunker is better to be turned on than not
        frame_cl_rebase = MidtermSlashingPenalty.get_frame_cl_rebase_from_report_cl_rebase(
            frame_config, chain_config, current_report_cl_rebase, blockstamp, last_report_ref_slot
        )
        if max_lido_midterm_penalty > frame_cl_rebase:
            return True

        return False

    @staticmethod
    def get_possible_slashed_epochs(validator: Validator, ref_epoch: EpochNumber) -> list[EpochNumber]:
        """
        It detects slashing epoch range for validator
        If difference between validator's withdrawable epoch and exit epoch is greater enough,
        then we can be sure that validator was slashed in particular epoch
        Otherwise, we can only assume that validator was slashed in epochs range
        due because its exit epoch shifted because of huge exit queue

        Read more here:
        https://github.com/ethereum/consensus-specs/blob/dev/specs/altair/beacon-chain.md#modified-slash_validator
        https://github.com/ethereum/consensus-specs/blob/dev/specs/phase0/beacon-chain.md#initiate_validator_exit
        """
        v = validator.validator

        if int(v.withdrawable_epoch) - int(v.exit_epoch) > MIN_VALIDATOR_WITHDRAWABILITY_DELAY:
            determined_slashed_epoch = EpochNumber(int(v.withdrawable_epoch) - EPOCHS_PER_SLASHINGS_VECTOR)
            return [determined_slashed_epoch]

        earliest_possible_slashed_epoch = max(0, ref_epoch - EPOCHS_PER_SLASHINGS_VECTOR)
        # We get here `min` because exit queue can be greater than `EPOCHS_PER_SLASHINGS_VECTOR`
        # So possible slashed epoch can not be greater than `ref_epoch`
        latest_possible_epoch = min(ref_epoch, int(v.withdrawable_epoch) - EPOCHS_PER_SLASHINGS_VECTOR)
        return [EpochNumber(epoch) for epoch in range(earliest_possible_slashed_epoch, latest_possible_epoch + 1)]

    @staticmethod
    def get_lido_validators_with_future_midterm_epoch(
        ref_epoch: EpochNumber,
        frame_config: FrameConfig,
        lido_validators: list[LidoValidator],
    ) -> dict[FrameNumber, list[LidoValidator]]:
        """
        Put validators to frame buckets by their midterm penalty epoch to calculate penalties impact in each frame
        """
        buckets: dict[FrameNumber, list[LidoValidator]] = defaultdict(list[LidoValidator])
        for validator in lido_validators:
            if not validator.validator.slashed:
                # We need only slashed validators
                continue
            midterm_penalty_epoch = MidtermSlashingPenalty.get_midterm_penalty_epoch(validator)
            if midterm_penalty_epoch <= ref_epoch:
                # We need midterm penalties only from future frames
                continue
            frame_number = MidtermSlashingPenalty.get_frame_by_epoch(midterm_penalty_epoch, frame_config)
            buckets[frame_number].append(validator)

        return buckets

    @staticmethod
    def get_future_midterm_penalty_sum_in_frames(
        ref_epoch: EpochNumber,
        all_slashed_validators: list[Validator],
        total_balance: Gwei,
        per_frame_validators: dict[FrameNumber, list[LidoValidator]],
    ) -> dict[FrameNumber, Gwei]:
        """Calculate sum of midterm penalties in each frame"""
        per_frame_midterm_penalty_sum: dict[FrameNumber, Gwei] = {}
        for frame_number, validators_in_future_frame in per_frame_validators.items():
            per_frame_midterm_penalty_sum[frame_number] = MidtermSlashingPenalty.predict_midterm_penalty_in_frame(
                ref_epoch,
                all_slashed_validators,
                total_balance,
                validators_in_future_frame
            )

        return per_frame_midterm_penalty_sum

    @staticmethod
    def predict_midterm_penalty_in_frame(
        ref_epoch: EpochNumber,
        all_slashed_validators: list[Validator],
        total_balance: Gwei,
        midterm_penalized_validators_in_frame: list[LidoValidator]
    ) -> Gwei:
        """Predict penalty in frame"""
        penalty_in_frame = 0
        for validator in midterm_penalized_validators_in_frame:
            midterm_penalty_epoch = MidtermSlashingPenalty.get_midterm_penalty_epoch(validator)
            bound_slashed_validators = MidtermSlashingPenalty.get_bound_with_midterm_epoch_slashed_validators(
                ref_epoch, all_slashed_validators, EpochNumber(midterm_penalty_epoch)
            )
            penalty_in_frame += MidtermSlashingPenalty.get_validator_midterm_penalty(
                validator, len(bound_slashed_validators), total_balance
            )
        return Gwei(penalty_in_frame)

    @staticmethod
    def get_validator_midterm_penalty(
        validator: LidoValidator,
        bound_slashed_validators_count: int,
        total_balance: Gwei
    ) -> Gwei:
        """
        Calculate midterm penalty for particular validator
        https://github.com/ethereum/consensus-specs/blob/dev/specs/phase0/beacon-chain.md#slashings
        """
        # We don't know which balance was at slashing epoch, so we make an optimistic assumption that it was 32 ETH
        slashings = Gwei(bound_slashed_validators_count * MAX_EFFECTIVE_BALANCE)
        adjusted_total_slashing_balance = min(
            slashings * PROPORTIONAL_SLASHING_MULTIPLIER_BELLATRIX, total_balance
        )
        effective_balance = int(validator.validator.effective_balance)
        penalty_numerator = effective_balance // EFFECTIVE_BALANCE_INCREMENT * adjusted_total_slashing_balance
        penalty = penalty_numerator // total_balance * EFFECTIVE_BALANCE_INCREMENT

        return Gwei(penalty)

    @staticmethod
    def get_bound_with_midterm_epoch_slashed_validators(
        ref_epoch: EpochNumber,
        slashed_validators: list[Validator],
        midterm_penalty_epoch: EpochNumber,
    ) -> list[Validator]:
        """
        Get bounded slashed validators for particular epoch
        All slashings that happened in the nearest EPOCHS_PER_SLASHINGS_VECTOR ago considered as bounded
        """
        min_bound_epoch = max(0, midterm_penalty_epoch - EPOCHS_PER_SLASHINGS_VECTOR)

        def is_bound(v: Validator) -> bool:
            possible_slashing_epochs = MidtermSlashingPenalty.get_possible_slashed_epochs(v, ref_epoch)
            return any(min_bound_epoch <= epoch <= midterm_penalty_epoch for epoch in possible_slashing_epochs)

        return list(filter(is_bound, slashed_validators))

    @staticmethod
    def get_slashed_validators_with_impact_on_midterm_penalties(
        validators: list[Validator],
        ref_epoch: EpochNumber
    ) -> list[Validator | LidoValidator]:
        """
        Get slashed validators which have impact on midterm penalties
        We can detect such slashings by this condition:
        `ref_epoch - EPOCHS_PER_SLASHINGS_VECTOR > possible_slashed_epoch > ref_epoch`
        But if we look at:
        https://github.com/ethereum/consensus-specs/blob/dev/specs/phase0/beacon-chain.md#slash_validator
        it can be simplified to the condition above for our purposes
        """
        def is_have_impact(v: Validator) -> bool:
            return v.validator.slashed and int(v.validator.withdrawable_epoch) > ref_epoch

        return list(filter(is_have_impact, validators))

    @staticmethod
    def get_frame_cl_rebase_from_report_cl_rebase(
        frame_config: FrameConfig,
        chain_config: ChainConfig,
        report_cl_rebase: Gwei,
        curr_report_blockstamp: ReferenceBlockStamp,
        last_report_ref_slot: SlotNumber
    ) -> Gwei:
        """Get frame rebase from report rebase"""
        last_report_ref_epoch = EpochNumber(last_report_ref_slot // chain_config.slots_per_epoch)

        epochs_passed_since_last_report = curr_report_blockstamp.ref_epoch - last_report_ref_epoch

        frame_cl_rebase = (
            (report_cl_rebase / epochs_passed_since_last_report) * frame_config.epochs_per_frame
        )
        return Gwei(int(frame_cl_rebase))

    @staticmethod
    def get_frame_by_epoch(epoch: EpochNumber, frame_config: FrameConfig) -> FrameNumber:
        """Get oracle report frame index by epoch"""
        return FrameNumber((epoch - frame_config.initial_epoch) // frame_config.epochs_per_frame)

    @staticmethod
    def get_midterm_penalty_epoch(validator: Validator) -> EpochNumber:
        """https://github.com/ethereum/consensus-specs/blob/dev/specs/phase0/beacon-chain.md#slashings"""
        return EpochNumber(int(validator.validator.withdrawable_epoch) - EPOCHS_PER_SLASHINGS_VECTOR // 2)<|MERGE_RESOLUTION|>--- conflicted
+++ resolved
@@ -7,12 +7,8 @@
     PROPORTIONAL_SLASHING_MULTIPLIER_BELLATRIX,
     EFFECTIVE_BALANCE_INCREMENT, MAX_EFFECTIVE_BALANCE
 )
-<<<<<<< HEAD
 from src.metrics.prometheus.validators import ALL_SLASHED_VALIDATORS, LIDO_SLASHED_VALIDATORS
-from src.modules.submodules.typings import FrameConfig
-=======
 from src.modules.submodules.typings import FrameConfig, ChainConfig
->>>>>>> 5267c33d
 from src.providers.consensus.typings import Validator
 from src.typings import EpochNumber, Gwei, ReferenceBlockStamp, FrameNumber, SlotNumber
 from src.utils.validator_state import calculate_active_effective_balance_sum
@@ -38,17 +34,9 @@
         all_slashed_validators = MidtermSlashingPenalty.get_slashed_validators_with_impact_on_midterm_penalties(
             all_validators, blockstamp.ref_epoch
         )
-<<<<<<< HEAD
-        lido_slashed_validators = MidtermSlashingPenalty.get_not_withdrawn_slashed_validators(
-            lido_validators,
-            blockstamp.ref_epoch,
-        )
-        logger.info({"msg": f"Slashed: All={len(all_slashed_validators)} | Lido={len(lido_slashed_validators)}"})
+        logger.info({"msg": f"All slashings with impact on midterm penalties: {len(all_slashed_validators)}"})
         ALL_SLASHED_VALIDATORS.set(len(all_slashed_validators))
         LIDO_SLASHED_VALIDATORS.set(len(lido_slashed_validators))
-=======
-        logger.info({"msg": f"All slashings with impact on midterm penalties: {len(all_slashed_validators)}"})
->>>>>>> 5267c33d
 
         # Put all Lido slashed validators to future frames by midterm penalty epoch
         future_frames_lido_validators = MidtermSlashingPenalty.get_lido_validators_with_future_midterm_epoch(
