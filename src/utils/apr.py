--- conflicted
+++ resolved
@@ -9,8 +9,6 @@
     time_elapsed: int,
 ) -> int:
     """
-    https://github.com/lidofinance/lido-eth-api-backend/blob/develop/src/apr/steth/steth-apr.service.ts
-
     Compute user-facing APR using share rate growth over time.
     Formula follows Lido V2-style:
         apr = (postRate - preRate) * SECONDS_IN_YEAR / preRate / timeElapsed
@@ -26,15 +24,9 @@
     # if rate_diff == 0:
     #     raise ValueError("Cannot compute APR. rate_diff is 0")
 
-    mul_for_precision = 10_0000
-
     if time_elapsed == 0:
         raise ValueError("Cannot compute APR. time_elapsed is 0")
 
-<<<<<<< HEAD
-    apr = (rate_diff * mul_for_precision * SECONDS_IN_YEAR * 100) / (pre_rate * time_elapsed)
+    mul_for_precision = 10_000
 
-    return apr / mul_for_precision
-=======
-    return (rate_diff * SECONDS_IN_YEAR * 10000) // (pre_rate * time_elapsed)
->>>>>>> cd3ed566
+    return (rate_diff * SECONDS_IN_YEAR * mul_for_precision) // (pre_rate * time_elapsed * mul_for_precision)