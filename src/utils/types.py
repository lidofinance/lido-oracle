from eth_typing import HexStr


def bytes_to_hex_str(b: bytes) -> HexStr:
    return HexStr('0x' + b.hex())


<<<<<<< HEAD
def hex_str_to_bytes(hex_str: HexStr) -> bytes:
    return bytes.fromhex(hex_str[2:])


def is_4bytes_hex(s: str) -> bool:
    if not s.startswith("0x"):
        return False

    try:
        return len(bytes.fromhex(s[2:])) == 4
    except ValueError:
        return False
=======
def hex_str_to_bytes(hex_str: str) -> bytes:
    return bytes.fromhex(hex_str[2:]) if hex_str.startswith("0x") else bytes.fromhex(hex_str)
>>>>>>> cca0661f
<|MERGE_RESOLUTION|>--- conflicted
+++ resolved
@@ -5,9 +5,8 @@
     return HexStr('0x' + b.hex())
 
 
-<<<<<<< HEAD
-def hex_str_to_bytes(hex_str: HexStr) -> bytes:
-    return bytes.fromhex(hex_str[2:])
+def hex_str_to_bytes(hex_str: str) -> bytes:
+    return bytes.fromhex(hex_str[2:]) if hex_str.startswith("0x") else bytes.fromhex(hex_str)
 
 
 def is_4bytes_hex(s: str) -> bool:
@@ -17,8 +16,4 @@
     try:
         return len(bytes.fromhex(s[2:])) == 4
     except ValueError:
-        return False
-=======
-def hex_str_to_bytes(hex_str: str) -> bytes:
-    return bytes.fromhex(hex_str[2:]) if hex_str.startswith("0x") else bytes.fromhex(hex_str)
->>>>>>> cca0661f
+        return False