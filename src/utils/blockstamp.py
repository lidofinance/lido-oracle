from web3.types import Timestamp

from src.providers.consensus.types import BlockDetailsResponse
from src.types import SlotNumber, EpochNumber, ReferenceBlockStamp, BlockStamp, BlockNumber


def build_reference_blockstamp(
    slot_details: BlockDetailsResponse,
    ref_slot: SlotNumber,
    ref_epoch: EpochNumber,
) -> ReferenceBlockStamp:
    return ReferenceBlockStamp(
        **_build_blockstamp_data(slot_details),
        ref_slot=ref_slot,
        ref_epoch=ref_epoch
    )


def build_blockstamp(slot_details: BlockDetailsResponse):
    return BlockStamp(**_build_blockstamp_data(slot_details))


<<<<<<< HEAD
def _build_blockstamp_data(
    slot_details: BlockDetailsResponse,
) -> dict:

    execution_payload = slot_details.message.body.execution_payload
=======
def _build_blockstamp_data(slot_details: BlockDetailsResponse) -> dict:
    execution_data = slot_details.message.body['execution_payload']
>>>>>>> 8a99b02c

    return {
        "slot_number": SlotNumber(int(slot_details.message.slot)),
        "state_root": slot_details.message.state_root,
        "block_number": BlockNumber(int(execution_payload.block_number)),
        "block_hash": execution_payload.block_hash,
        "block_timestamp": Timestamp(int(execution_payload.timestamp))
    }<|MERGE_RESOLUTION|>--- conflicted
+++ resolved
@@ -20,16 +20,11 @@
     return BlockStamp(**_build_blockstamp_data(slot_details))
 
 
-<<<<<<< HEAD
 def _build_blockstamp_data(
     slot_details: BlockDetailsResponse,
 ) -> dict:
 
     execution_payload = slot_details.message.body.execution_payload
-=======
-def _build_blockstamp_data(slot_details: BlockDetailsResponse) -> dict:
-    execution_data = slot_details.message.body['execution_payload']
->>>>>>> 8a99b02c
 
     return {
         "slot_number": SlotNumber(int(slot_details.message.slot)),
