--- conflicted
+++ resolved
@@ -20,10 +20,7 @@
     SlotAttestationCommittee,
 )
 from src.providers.http_provider import HTTPProvider, NotOkResponse
-<<<<<<< HEAD
-=======
 from src.types import BlockRoot, BlockStamp, SlotNumber, EpochNumber, StateRoot
->>>>>>> 1bf8a0f5
 from src.utils.cache import global_lru_cache as lru_cache
 from src.utils.dataclass import list_of_dataclasses
 
