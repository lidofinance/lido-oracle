from http import HTTPStatus
from typing import Literal, cast

from json_stream.base import TransientStreamingJSONObject  # type: ignore

from src.metrics.logging import logging
from src.metrics.prometheus.basic import CL_REQUESTS_DURATION
from src.providers.consensus.types import (
    BlockDetailsResponse,
    BlockHeaderFullResponse,
    BlockHeaderResponseData,
    BlockRootResponse,
    Validator,
    BeaconSpecResponse,
    GenesisResponse,
    SlotAttestationCommittee, BlockAttestation,
)
from src.providers.http_provider import HTTPProvider, NotOkResponse
from src.types import BlockRoot, BlockStamp, SlotNumber, EpochNumber
from src.utils.dataclass import list_of_dataclasses
from src.utils.cache import global_lru_cache as lru_cache

logger = logging.getLogger(__name__)


LiteralState = Literal['head', 'genesis', 'finalized', 'justified']


class ConsensusClientError(NotOkResponse):
    pass


class ConsensusClient(HTTPProvider):
    """
    API specifications can be found here
    https://ethereum.github.io/beacon-APIs/

    state_id
    State identifier. Can be one of: "head" (canonical head in node's view), "genesis", "finalized", "justified", <slot>, <hex encoded stateRoot with 0x prefix>.
    """
    PROVIDER_EXCEPTION = ConsensusClientError
    PROMETHEUS_HISTOGRAM = CL_REQUESTS_DURATION

    API_GET_BLOCK_ROOT = 'eth/v1/beacon/blocks/{}/root'
    API_GET_BLOCK_HEADER = 'eth/v1/beacon/headers/{}'
    API_GET_BLOCK_DETAILS = 'eth/v2/beacon/blocks/{}'
    API_GET_BLOCK_ATTESTATIONS = 'eth/v1/beacon/blocks/{}/attestations'
    API_GET_ATTESTATION_COMMITTEES = 'eth/v1/beacon/states/{}/committees'
    API_GET_STATE = 'eth/v2/debug/beacon/states/{}'
    API_GET_VALIDATORS = 'eth/v1/beacon/states/{}/validators'
    API_GET_SPEC = 'eth/v1/config/spec'
    API_GET_GENESIS = 'eth/v1/beacon/genesis'

    def get_config_spec(self):
        """Spec: https://ethereum.github.io/beacon-APIs/#/Config/getSpec"""
        data, _ = self._get(self.API_GET_SPEC)
        if not isinstance(data, dict):
            raise ValueError("Expected mapping response from getSpec")
        return BeaconSpecResponse.from_response(**data)

    def get_genesis(self):
        """
        Spec: https://ethereum.github.io/beacon-APIs/#/Beacon/getGenesis
        """
        data, _ = self._get(self.API_GET_GENESIS)
        if not isinstance(data, dict):
            raise ValueError("Expected mapping response from getGenesis")
        return GenesisResponse.from_response(**data)

    def get_block_root(self, state_id: SlotNumber | BlockRoot | LiteralState) -> BlockRootResponse:
        """
        Spec: https://ethereum.github.io/beacon-APIs/#/Beacon/getBlockRoot

        There is no cache because this method is used to get finalized and head blocks.
        """
        data, _ = self._get(
            self.API_GET_BLOCK_ROOT,
            path_params=(state_id,),
            force_raise=self._raise_last_missed_slot_error,
        )
        if not isinstance(data, dict):
            raise ValueError("Expected mapping response from getBlockRoot")
        return BlockRootResponse.from_response(**data)

    @lru_cache(maxsize=1)
    def get_block_header(self, state_id: SlotNumber | BlockRoot) -> BlockHeaderFullResponse:
        """Spec: https://ethereum.github.io/beacon-APIs/#/Beacon/getBlockHeader"""
        data, meta_data = cast(tuple[dict, dict], self._get(
            self.API_GET_BLOCK_HEADER,
            path_params=(state_id,),
<<<<<<< HEAD
            force_raise=self._raise_last_missed_slot_error,
        )
=======
            force_raise=self.__raise_last_missed_slot_error,
        ))
>>>>>>> b3187ada
        if not isinstance(data, dict):
            raise ValueError("Expected mapping response from getBlockHeader")
        resp = BlockHeaderFullResponse.from_response(data=BlockHeaderResponseData.from_response(**data), **meta_data)
        return resp

    @lru_cache(maxsize=1)
    def get_block_details(self, state_id: SlotNumber | BlockRoot) -> BlockDetailsResponse:
        """Spec: https://ethereum.github.io/beacon-APIs/#/Beacon/getBlockV2"""
        data, _ = self._get(
            self.API_GET_BLOCK_DETAILS,
            path_params=(state_id,),
            force_raise=self._raise_last_missed_slot_error,
        )
        if not isinstance(data, dict):
            raise ValueError("Expected mapping response from getBlockV2")
        return BlockDetailsResponse.from_response(**data)

    @lru_cache(maxsize=256)
    def get_block_attestations(self, state_id: SlotNumber | BlockRoot) -> list[BlockAttestation]:
        """Spec: https://ethereum.github.io/beacon-APIs/#/Beacon/getBlockAttestations"""
        data, _ = self._get(
            self.API_GET_BLOCK_ATTESTATIONS,
            path_params=(state_id,),
            force_raise=self.__raise_last_missed_slot_error,
        )
        if not isinstance(data, list):
            raise ValueError("Expected list response from getBlockAttestations")
        return [BlockAttestation.from_response(**att) for att in data]

    @list_of_dataclasses(SlotAttestationCommittee.from_response)
    def get_attestation_committees(
        self,
        blockstamp: BlockStamp,
        epoch: EpochNumber | None = None,
        index: int | None = None,
        slot: SlotNumber | None = None
    ) -> list[SlotAttestationCommittee]:
        """Spec: https://ethereum.github.io/beacon-APIs/#/Beacon/getEpochCommittees"""
        try:
            data, _ = self._get(
                self.API_GET_ATTESTATION_COMMITTEES,
                path_params=(blockstamp.state_root,),
                query_params={'epoch': epoch, 'index': index, 'slot': slot},
                force_raise=self.__raise_on_prysm_error
            )
        except NotOkResponse as error:
            if self.PRYSM_STATE_NOT_FOUND_ERROR in error.text:
                data = self._get_attestation_committees_with_prysm(blockstamp, epoch, index, slot)
            else:
                raise error
        return cast(list[SlotAttestationCommittee], data)

    @lru_cache(maxsize=1)
    def get_state_block_roots(self, state_id: SlotNumber) -> list[BlockRoot]:
        streamed_json = cast(TransientStreamingJSONObject, self._get(
                self.API_GET_STATE,
                path_params=(state_id,),
                stream=True,
            ))
        return list(streamed_json['data']['block_roots'])

    @lru_cache(maxsize=1)
    def get_validators(self, blockstamp: BlockStamp) -> list[Validator]:
        """Spec: https://ethereum.github.io/beacon-APIs/#/Beacon/getStateValidators"""
        return self.get_validators_no_cache(blockstamp)

    @list_of_dataclasses(Validator.from_response)
    def get_validators_no_cache(self, blockstamp: BlockStamp, pub_keys: str | tuple | None = None) -> list[dict]:
        """Spec: https://ethereum.github.io/beacon-APIs/#/Beacon/getStateValidators"""
        try:
            data, _ = self._get(
                self.API_GET_VALIDATORS,
                path_params=(blockstamp.state_root,),
                query_params={'id': pub_keys},
                force_raise=self.__raise_on_prysm_error
            )
            if not isinstance(data, list):
                raise ValueError("Expected list response from getStateValidators")
            return data
        except NotOkResponse as error:
            if self.PRYSM_STATE_NOT_FOUND_ERROR in error.text:
                return self._get_validators_with_prysm(blockstamp, pub_keys)

            raise error

    PRYSM_STATE_NOT_FOUND_ERROR = 'State not found: state not found in the last'

    def __raise_on_prysm_error(self, errors: list[Exception]) -> Exception | None:
        """
        Prysm can't return validators by state root if it is old enough, but it can return them via slot number.

        raise error immediately if this is prysm specific exception
        """
        last_error = errors[-1]
        if isinstance(last_error, NotOkResponse) and self.PRYSM_STATE_NOT_FOUND_ERROR in last_error.text:
            return last_error
        return None

    def _get_attestation_committees_with_prysm(
        self,
        blockstamp: BlockStamp,
        epoch: EpochNumber | None = None,
        index: int | None = None,
        slot: SlotNumber | None = None
    ) -> list[dict]:
        # Avoid Prysm issue with state root - https://github.com/prysmaticlabs/prysm/issues/12053
        # Trying to get committees by slot number
        data, _ = self._get(
            self.API_GET_ATTESTATION_COMMITTEES,
            path_params=(blockstamp.slot_number,),
            query_params={'epoch': epoch, 'index': index, 'slot': slot},
        )
        if not isinstance(data, list):
            raise ValueError("Expected list response from getEpochCommittees")
        return data

    def _get_validators_with_prysm(self, blockstamp: BlockStamp, pub_keys: str | tuple | None = None) -> list[dict]:
        # Avoid Prysm issue with state root - https://github.com/prysmaticlabs/prysm/issues/12053
        # Trying to get validators by slot number
        data, _ = self._get(
            self.API_GET_VALIDATORS,
            path_params=(blockstamp.slot_number,),
            query_params={'id': pub_keys}
        )
        if not isinstance(data, list):
            raise ValueError("Expected list response from getStateValidators")
        return data

    def _raise_last_missed_slot_error(self, errors: list[Exception]) -> Exception | None:
        """
        Prioritize NotOkResponse before other exceptions (ConnectionError, TimeoutError).
        If status is 404 slot is missed and this should be handled correctly.
        """
        if len(errors) == len(self.hosts):
            for error in errors:
                if isinstance(error, NotOkResponse) and error.status == HTTPStatus.NOT_FOUND:
                    return error

        return None

    def _get_chain_id_with_provider(self, provider_index: int) -> int:
        data, _ = self._get_without_fallbacks(self.hosts[provider_index], self.API_GET_SPEC)
        if not isinstance(data, dict):
            raise ValueError("Expected mapping response from getSpec")
        return int(BeaconSpecResponse.from_response(**data).DEPOSIT_CHAIN_ID)<|MERGE_RESOLUTION|>--- conflicted
+++ resolved
@@ -88,13 +88,8 @@
         data, meta_data = cast(tuple[dict, dict], self._get(
             self.API_GET_BLOCK_HEADER,
             path_params=(state_id,),
-<<<<<<< HEAD
-            force_raise=self._raise_last_missed_slot_error,
-        )
-=======
             force_raise=self.__raise_last_missed_slot_error,
         ))
->>>>>>> b3187ada
         if not isinstance(data, dict):
             raise ValueError("Expected mapping response from getBlockHeader")
         resp = BlockHeaderFullResponse.from_response(data=BlockHeaderResponseData.from_response(**data), **meta_data)
