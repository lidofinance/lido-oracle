from dataclasses import dataclass
from enum import Enum
from typing import Optional

from src.typings import BlockRoot, StateRoot
from src.utils.dataclass import Nested, FromResponse, FromResponseCastedTypes


@dataclass
<<<<<<< HEAD
class BeaconSpecResponse(FromResponseCastedTypes):
    DEPOSIT_CHAIN_ID: int
    SLOTS_PER_EPOCH: int
    SECONDS_PER_SLOT: int
    # https://github.com/ethereum/consensus-specs/blob/dev/specs/phase0/beacon-chain.md#time-parameters-1
    MIN_VALIDATOR_WITHDRAWABILITY_DELAY: int
    SHARD_COMMITTEE_PERIOD: int
    MAX_SEED_LOOKAHEAD: int
    # https://github.com/ethereum/consensus-specs/blob/dev/specs/phase0/beacon-chain.md#state-list-lengths
    EPOCHS_PER_SLASHINGS_VECTOR: int
    # https://github.com/ethereum/consensus-specs/blob/dev/specs/phase0/beacon-chain.md#rewards-and-penalties
    PROPORTIONAL_SLASHING_MULTIPLIER_BELLATRIX: int
    # https://github.com/ethereum/consensus-specs/blob/dev/specs/phase0/beacon-chain.md#gwei-values
    EFFECTIVE_BALANCE_INCREMENT: int
    MAX_EFFECTIVE_BALANCE: int
    # https://github.com/ethereum/consensus-specs/blob/dev/specs/capella/beacon-chain.md#execution
    MAX_WITHDRAWALS_PER_PAYLOAD: int
    # https://github.com/ethereum/consensus-specs/blob/dev/specs/phase0/beacon-chain.md#withdrawal-prefixes
    ETH1_ADDRESS_WITHDRAWAL_PREFIX: str
    # https://github.com/ethereum/consensus-specs/blob/dev/specs/phase0/beacon-chain.md#validator-cycle
    MIN_PER_EPOCH_CHURN_LIMIT: int
    CHURN_LIMIT_QUOTIENT: int
=======
class BeaconSpecResponse(FromResponse):
    DEPOSIT_CHAIN_ID: str
    SLOTS_PER_EPOCH: str
    SECONDS_PER_SLOT: str
    DEPOSIT_CONTRACT_ADDRESS: str
>>>>>>> fd5b3413


@dataclass
class GenesisResponse(FromResponse):
    genesis_time: str
    genesis_validators_root: str
    genesis_fork_version: str


@dataclass
class BlockRootResponse(FromResponse):
    # https://ethereum.github.io/beacon-APIs/#/Beacon/getBlockRoot
    root: BlockRoot


@dataclass
class BlockHeaderMessage(FromResponse):
    slot: str
    proposer_index: str
    parent_root: BlockRoot
    state_root: StateRoot
    body_root: str


@dataclass
class BlockHeader(Nested, FromResponse):
    message: BlockHeaderMessage
    signature: str


@dataclass
class BlockHeaderResponseData(Nested, FromResponse):
    # https://ethereum.github.io/beacon-APIs/#/Beacon/getBlockHeader
    root: BlockRoot
    canonical: bool
    header: BlockHeader


@dataclass
class BlockHeaderFullResponse(Nested, FromResponse):
    # https://ethereum.github.io/beacon-APIs/#/Beacon/getBlockHeader
    execution_optimistic: bool
    data: BlockHeaderResponseData
    finalized: Optional[bool] = None


@dataclass
class BlockMessage(FromResponse):
    slot: str
    proposer_index: str
    parent_root: str
    state_root: StateRoot
    body: dict


class ValidatorStatus(Enum):
    PENDING_INITIALIZED = 'pending_initialized'
    PENDING_QUEUED = 'pending_queued'

    ACTIVE_ONGOING = 'active_ongoing'
    ACTIVE_EXITING = 'active_exiting'
    ACTIVE_SLASHED = 'active_slashed'

    EXITED_UNSLASHED = 'exited_unslashed'
    EXITED_SLASHED = 'exited_slashed'

    WITHDRAWAL_POSSIBLE = 'withdrawal_possible'
    WITHDRAWAL_DONE = 'withdrawal_done'


@dataclass
class ValidatorState(FromResponse):
    # All uint variables presents in str
    pubkey: str
    withdrawal_credentials: str
    effective_balance: str
    slashed: bool
    activation_eligibility_epoch: str
    activation_epoch: str
    exit_epoch: str
    withdrawable_epoch: str


@dataclass
class Validator(Nested, FromResponse):
    index: str
    balance: str
    status: ValidatorStatus
    validator: ValidatorState


@dataclass
class BlockDetailsResponse(Nested, FromResponse):
    # https://ethereum.github.io/beacon-APIs/#/Beacon/getBlockV2
    message: BlockMessage
    signature: str<|MERGE_RESOLUTION|>--- conflicted
+++ resolved
@@ -7,11 +7,11 @@
 
 
 @dataclass
-<<<<<<< HEAD
 class BeaconSpecResponse(FromResponseCastedTypes):
     DEPOSIT_CHAIN_ID: int
     SLOTS_PER_EPOCH: int
     SECONDS_PER_SLOT: int
+    DEPOSIT_CONTRACT_ADDRESS: str
     # https://github.com/ethereum/consensus-specs/blob/dev/specs/phase0/beacon-chain.md#time-parameters-1
     MIN_VALIDATOR_WITHDRAWABILITY_DELAY: int
     SHARD_COMMITTEE_PERIOD: int
@@ -30,13 +30,6 @@
     # https://github.com/ethereum/consensus-specs/blob/dev/specs/phase0/beacon-chain.md#validator-cycle
     MIN_PER_EPOCH_CHURN_LIMIT: int
     CHURN_LIMIT_QUOTIENT: int
-=======
-class BeaconSpecResponse(FromResponse):
-    DEPOSIT_CHAIN_ID: str
-    SLOTS_PER_EPOCH: str
-    SECONDS_PER_SLOT: str
-    DEPOSIT_CONTRACT_ADDRESS: str
->>>>>>> fd5b3413
 
 
 @dataclass
