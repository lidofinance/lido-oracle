--- conflicted
+++ resolved
@@ -41,7 +41,12 @@
         self.session.mount("https://", adapter)
         self.session.mount("http://", adapter)
 
-<<<<<<< HEAD
+    @staticmethod
+    def _urljoin(host, url):
+        if not host.endswith('/'):
+            host += '/'
+        return urljoin(host, url)
+
     def _get(
         self, endpoint: str, path_params: Optional[Sequence[str | int]] = None, query_params: Optional[dict] = None
     ) -> Tuple[dict | list, dict]:
@@ -51,7 +56,7 @@
         with self.PROMETHEUS_HISTOGRAM.time() as t:
             try:
                 response = self.session.get(
-                    urljoin(self.host, endpoint.format(*path_params) if path_params else endpoint),
+                    self._urljoin(self.host, endpoint.format(*path_params) if path_params else endpoint),
                     params=query_params,
                     timeout=self.REQUEST_TIMEOUT,
                 )
@@ -73,42 +78,6 @@
                     code=response.status_code,
                     domain=urlparse(self.host).netloc,
                 )
-=======
-    @staticmethod
-    def _urljoin(host, url):
-        if not host.endswith('/'):
-            host += '/'
-        return urljoin(host, url)
-
-    def _get(self, url: str, params: Optional[dict] = None) -> Tuple[dict | list, dict]:
-        """
-        Returns (data, meta)
-        """
-        with self.PROMETHEUS_HISTOGRAM.time():
-            response = self.session.get(
-                self._urljoin(self.host, url),
-                params=params,
-                timeout=self.REQUEST_TIMEOUT,
-            )
-
-        if response.status_code != HTTPStatus.OK:
-            msg = f'Response [{response.status_code}] with text: "{str(response.text)}" returned.'
-            logger.debug({'msg': msg})
-            raise NotOkResponse(msg, status=response.status_code, text=response.text)
-
-        try:
-            json_response = response.json()
-        except JSONDecodeError as error:
-            msg = f'Response [{response.status_code}] with text: "{str(response.text)}" returned.'
-            logger.debug({'msg': msg})
-            raise error from error
-        finally:
-            self.PROMETHEUS_COUNTER.labels(
-                method='get',
-                code=response.status_code,
-                domain=urlparse(self.host).netloc,
-            ).inc()
->>>>>>> 05e0946f
 
         if 'data' in json_response:
             data = json_response['data']
