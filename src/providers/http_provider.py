--- conflicted
+++ resolved
@@ -1,14 +1,10 @@
 import logging
-from abc import ABC, abstractmethod
+from abc import ABC
 from http import HTTPStatus
 from typing import Optional, Tuple
 from urllib.parse import urljoin, urlparse
 
-<<<<<<< HEAD
-from prometheus_client import Histogram, Counter
-=======
 from prometheus_client import Histogram
->>>>>>> 7cb2544c
 from requests import Session, JSONDecodeError
 from requests.adapters import HTTPAdapter
 from urllib3 import Retry
@@ -51,35 +47,6 @@
         """
         Returns (data, meta)
         """
-<<<<<<< HEAD
-        request_name = self._url_to_request_name_label(url)
-        with self.PROMETHEUS_HISTOGRAM.labels(name=request_name).time():
-            response = self.session.get(
-                urljoin(self.host, url),
-                params=params,
-                timeout=self.REQUEST_TIMEOUT,
-            )
-
-        if response.status_code != HTTPStatus.OK:
-            msg = f'Response [{response.status_code}] with text: "{str(response.text)}" returned.'
-            logger.debug({'msg': msg})
-            raise NotOkResponse(msg, status=response.status_code, text=response.text)
-
-        try:
-            json_response = response.json()
-            data = json_response['data']
-            del json_response['data']
-        except (KeyError, JSONDecodeError) as error:
-            msg = f'Response [{response.status_code}] with text: "{str(response.text)}" returned.'
-            logger.debug({'msg': msg})
-            raise error from error
-        finally:
-            self.PROMETHEUS_COUNTER.labels(
-                name=request_name,
-                code=response.status_code,
-                domain=urlparse(self.host).netloc,
-            ).inc()
-=======
         with self.PROMETHEUS_HISTOGRAM.time() as t:
             try:
                 response = self.session.get(
@@ -105,10 +72,5 @@
                     code=response.status_code,
                     domain=urlparse(self.host).netloc,
                 )
->>>>>>> 7cb2544c
 
-        return data, json_response
-
-    @abstractmethod
-    def _url_to_request_name_label(self, url: str) -> str:
-        """Remove all params from url and replace them with {param}"""+        return data, json_response