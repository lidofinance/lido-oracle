--- conflicted
+++ resolved
@@ -1,10 +1,6 @@
-<<<<<<< HEAD
+
 import time
 from typing import Optional, cast
-=======
-from time import sleep
-from typing import cast
->>>>>>> b3187ada
 
 from src.metrics.prometheus.basic import KEYS_API_REQUESTS_DURATION, KEYS_API_LATEST_BLOCKNUMBER
 from src.providers.http_provider import HTTPProvider, NotOkResponse
