import logging
from typing import Iterable, NamedTuple

from eth_typing import ChecksumAddress
from web3 import Web3
from web3.types import BlockIdentifier

<<<<<<< HEAD
=======
from src.constants import UINT64_MAX
from src.utils.cache import global_lru_cache as lru_cache
>>>>>>> 14eaa26c
from src.web3py.extensions.lido_validators import NodeOperatorId

from ..base_interface import ContractInterface

logger = logging.getLogger(__name__)


class NodeOperatorSummary(NamedTuple):
    """getNodeOperatorSummary response, @see IStakingModule.sol"""

    targetLimitMode: int
    targetValidatorsCount: int
    stuckValidatorsCount: int
    refundedValidatorsCount: int
    stuckPenaltyEndTimestamp: int
    totalExitedValidators: int
    totalDepositedValidators: int
    depositableValidatorsCount: int


class CSModuleContract(ContractInterface):
    abi_path = "./assets/CSModule.json"

    MAX_OPERATORS_COUNT = UINT64_MAX

    def accounting(self, block_identifier: BlockIdentifier = "latest") -> ChecksumAddress:
        """Returns the address of the CSAccounting contract"""

        resp = self.functions.accounting().call(block_identifier=block_identifier)
        logger.info(
            {
                "msg": "Call to accounting()",
                "value": resp,
                "block_identifier": repr(block_identifier),
            }
        )
        return Web3.to_checksum_address(resp)

    def is_paused(self, block: BlockIdentifier = "latest") -> bool:
        resp = self.functions.isPaused().call(block_identifier=block)
        logger.info(
            {
                "msg": "Call to isPaused()",
                "value": resp,
                "block_identifier": repr(block),
            }
        )
        return resp

    def node_operators_ids(self, block_identifier: BlockIdentifier = "latest") -> Iterable[NodeOperatorId]:
        for no_id in range(self.node_operators_count(block_identifier)):
            yield NodeOperatorId(no_id)

    def node_operators_count(self, block_identifier: BlockIdentifier = "latest") -> int:
        resp = self.functions.getNodeOperatorsCount().call(block_identifier=block_identifier)
        logger.info(
            {
                "msg": "Call to getNodeOperatorsCount()",
                "value": resp,
                "block_identifier": repr(block_identifier),
            }
        )
        return resp

    def node_operator_summary(
        self, no_id: NodeOperatorId, block_identifier: BlockIdentifier = "latest"
    ) -> NodeOperatorSummary:
        resp = self.functions.getNodeOperatorSummary(no_id).call(block_identifier=block_identifier)
        logger.info(
            {
                "msg": f"Call to getNodeOperatorSummary({no_id=})",
                "value": resp,
                "block_identifier": repr(block_identifier),
            }
        )
        return resp<|MERGE_RESOLUTION|>--- conflicted
+++ resolved
@@ -5,11 +5,8 @@
 from web3 import Web3
 from web3.types import BlockIdentifier
 
-<<<<<<< HEAD
-=======
 from src.constants import UINT64_MAX
 from src.utils.cache import global_lru_cache as lru_cache
->>>>>>> 14eaa26c
 from src.web3py.extensions.lido_validators import NodeOperatorId
 
 from ..base_interface import ContractInterface
