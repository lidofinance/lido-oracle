import logging
from itertools import groupby
from typing import Callable, Iterable, NamedTuple, cast

from eth_typing import BlockNumber
from web3.contract.contract import ContractEvent
from web3.types import BlockIdentifier, EventData

from src.utils.cache import global_lru_cache as lru_cache
from src.utils.events import get_events_in_range
from src.web3py.extensions.lido_validators import NodeOperatorId

from ..base_interface import ContractInterface

logger = logging.getLogger(__name__)


# TODO: Move to types?
class NodeOperatorSummary(NamedTuple):
    """getNodeOperatorSummary response, @see IStakingModule.sol"""

    targetLimitMode: int
    targetValidatorsCount: int
    stuckValidatorsCount: int
    refundedValidatorsCount: int
    stuckPenaltyEndTimestamp: int
    totalExitedValidators: int
    totalDepositedValidators: int
    depositableValidatorsCount: int


class CSModuleContract(ContractInterface):
    abi_path = "./assets/CSModule.json"

    MAX_OPERATORS_COUNT = 2**64

    @lru_cache(maxsize=1)
    def get_stuck_operators_ids(self, block: BlockIdentifier = "latest") -> Iterable[NodeOperatorId]:
        if not self.is_deployed(block):
            return

        # TODO: Check performance on a large amount of node operators in a module.
        for no_id in self.node_operators_ids(block):
            if self.node_operator_summary(no_id, block).stuckValidatorsCount > 0:
                yield no_id

    def new_stuck_operators_ids(self, l_block: BlockIdentifier, r_block: BlockIdentifier) -> Iterable[NodeOperatorId]:
        """Returns node operators assumed to be stuck for the given frame (defined by the block identifiers)"""

        l_block_number = self.w3.eth.get_block(l_block).get("number", BlockNumber(0))
        r_block_number = self.w3.eth.get_block(r_block).get("number", BlockNumber(0))

        by_no_id: Callable[[EventData], int] = lambda e: e["args"]["nodeOperatorId"]

        events = sorted(
            get_events_in_range(
                cast(ContractEvent, self.events.StuckSigningKeysCountChanged),
                l_block_number,
                r_block_number,
            ),
            key=by_no_id,
        )

        for no_id, group in groupby(events, key=by_no_id):
            if any(e["args"]["stuckKeysCount"] > 0 for e in group):
                yield NodeOperatorId(no_id)

<<<<<<< HEAD
    # TODO: Make a cache for the events?
    def get_stuck_keys_events(self, l_block: BlockNumber, r_block: BlockNumber) -> Iterable[EventData]:
        """Fetch all the StuckSigningKeysCountChanged in the given blocks range (closed interval)"""

        assert l_block <= r_block

        while True:
            to_block = min(r_block, BlockNumber(l_block + variables.EVENTS_SEARCH_STEP))

            logger.info({"msg": f"Fetching stuck node operators events in range [{l_block};{to_block}]"})

            for e in cast(ContractEvent, self.events.StuckSigningKeysCountChanged).get_logs(
                fromBlock=l_block,
                toBlock=to_block,
            ):
                yield e

            if to_block == r_block:
                break

            l_block = to_block

=======
>>>>>>> 79b8b3d4
    def is_paused(self, block: BlockIdentifier = "latest") -> bool:
        resp = self.functions.isPaused().call(block_identifier=block)
        logger.info(
            {
                "msg": "Call to isPaused()",
                "value": resp,
                "block_identifier": repr(block),
            }
        )
        return resp

    def node_operators_ids(self, block: BlockIdentifier = "latest") -> Iterable[NodeOperatorId]:
        for no_id in range(self.node_operators_count(block)):
            yield NodeOperatorId(no_id)

    def node_operators_count(self, block: BlockIdentifier = "latest") -> int:
        resp = self.functions.getNodeOperatorsCount().call(block_identifier=block)
        logger.info(
            {
                "msg": "Call to getNodeOperatorsCount()",
                "value": resp,
                "block_identifier": repr(block),
            }
        )
        return resp

    def node_operator_summary(self, no_id: NodeOperatorId, block: BlockIdentifier = "latest") -> NodeOperatorSummary:
        resp = self.functions.getNodeOperatorSummary(no_id).call(block_identifier=block)
        logger.info(
            {
                "msg": f"Call to getNodeOperatorSummary({no_id=})",
                "value": resp,
                "block_identifier": repr(block),
            }
        )
        return resp<|MERGE_RESOLUTION|>--- conflicted
+++ resolved
@@ -65,31 +65,6 @@
             if any(e["args"]["stuckKeysCount"] > 0 for e in group):
                 yield NodeOperatorId(no_id)
 
-<<<<<<< HEAD
-    # TODO: Make a cache for the events?
-    def get_stuck_keys_events(self, l_block: BlockNumber, r_block: BlockNumber) -> Iterable[EventData]:
-        """Fetch all the StuckSigningKeysCountChanged in the given blocks range (closed interval)"""
-
-        assert l_block <= r_block
-
-        while True:
-            to_block = min(r_block, BlockNumber(l_block + variables.EVENTS_SEARCH_STEP))
-
-            logger.info({"msg": f"Fetching stuck node operators events in range [{l_block};{to_block}]"})
-
-            for e in cast(ContractEvent, self.events.StuckSigningKeysCountChanged).get_logs(
-                fromBlock=l_block,
-                toBlock=to_block,
-            ):
-                yield e
-
-            if to_block == r_block:
-                break
-
-            l_block = to_block
-
-=======
->>>>>>> 79b8b3d4
     def is_paused(self, block: BlockIdentifier = "latest") -> bool:
         resp = self.functions.isPaused().call(block_identifier=block)
         logger.info(
