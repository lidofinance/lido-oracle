import logging
from src.utils.cache import global_lru_cache as lru_cache

from eth_typing import ChecksumAddress, Hash32
from web3.contract.contract import ContractFunction
from web3.types import BlockIdentifier

from src.providers.execution.base_interface import ContractInterface
from src.types import SlotNumber


logger = logging.getLogger(__name__)


class BaseOracleContract(ContractInterface):

    @lru_cache(maxsize=1)
    def get_consensus_contract(self, block_identifier: BlockIdentifier = 'latest') -> ChecksumAddress:
        """
        Returns the address of the HashConsensus contract.
        """
        response = self.functions.getConsensusContract().call(block_identifier=block_identifier)
        logger.info({
            'msg': 'Call `getConsensusContract()`.',
            'value': response,
            'block_identifier': repr(block_identifier),
        })
        return response

    @lru_cache(maxsize=1)
    def submit_data_role(self, block_identifier: BlockIdentifier = 'latest') -> Hash32:
        """
        An ACL role granting the permission to submit the data for a committee report.
        """
        response = self.functions.SUBMIT_DATA_ROLE().call(block_identifier=block_identifier)
        logger.info({
            'msg': 'Call `SUBMIT_DATA_ROLE()`.',
            'value': response,
            'block_identifier': repr(block_identifier),
        })
        return response

    @lru_cache(maxsize=1)
    def has_role(self, role: Hash32, address: ChecksumAddress, block_identifier: BlockIdentifier = 'latest') -> bool:
        """
        Returns `true` if `account` has been granted `role`.
        """
        response = self.functions.hasRole(role, address).call(block_identifier=block_identifier)
        logger.info({
            'msg': f'Call `hasRole({role.hex()}, {address})`.',
            'value': response,
            'block_identifier': repr(block_identifier),
        })
        return response

    @lru_cache(maxsize=1)
    def get_contract_version(self, block_identifier: BlockIdentifier = 'latest') -> int:
        """
        Returns the current contract version.
        """
        response = self.functions.getContractVersion().call(block_identifier=block_identifier)
        logger.info({
            'msg': 'Call `getContractVersion().',
            'value': response,
            'block_identifier': repr(block_identifier),
        })
        return response

    @lru_cache(maxsize=1)
    def get_consensus_version(self, block_identifier: BlockIdentifier = 'latest') -> int:
        """
        Returns the current consensus version expected by the oracle contract.
        Consensus version must change every time consensus rules change, meaning that
        an oracle looking at the same reference slot would calculate a different hash.
        """
        response = self.functions.getConsensusVersion().call(block_identifier=block_identifier)
        logger.info({
            'msg': 'Call `getConsensusVersion().',
            'value': response,
            'block_identifier': repr(block_identifier),
        })
        return response

    def submit_report_data(self, report: tuple, contract_version: int) -> ContractFunction:
        """
        Submits report data for processing.
        data. See the `ReportData` structure's docs for details.
        contractVersion Expected version of the oracle contract.

        Reverts if:
        - The caller is not a member of the oracle committee and doesn't possess the SUBMIT_DATA_ROLE.
        - The provided contract version is different from the current one.
        - The provided consensus version is different from the expected one.
        - The provided reference slot differs from the current consensus frame's one.
        - The processing deadline for the current consensus frame is missed.
        - The keccak256 hash of the ABI-encoded data is different from the last hash provided by the hash consensus contract.
        - The provided data doesn't meet safety checks.
        """
        tx = self.functions.submitReportData(report, contract_version)
<<<<<<< HEAD
        logger.info({'msg': f'Build `submitReport({report}, {contract_version}) tx.'})
=======
        logger.info({
            'msg': f'Build `submitReport({report}, {contract_version}) tx.'
        })
>>>>>>> 8a99b02c
        return tx

    @lru_cache(maxsize=1)
    def get_last_processing_ref_slot(self, block_identifier: BlockIdentifier = 'latest') -> SlotNumber:
        """
        Returns the last reference slot for which processing of the report was started.
        HashConsensus won't submit reports for any slot less than or equal to this slot.
        """
        response = self.functions.getLastProcessingRefSlot().call(block_identifier=block_identifier)
        logger.info({
            'msg': 'Call `getLastProcessingRefSlot().',
            'value': response,
            'block_identifier': repr(block_identifier),
        })
        return SlotNumber(response)<|MERGE_RESOLUTION|>--- conflicted
+++ resolved
@@ -97,13 +97,9 @@
         - The provided data doesn't meet safety checks.
         """
         tx = self.functions.submitReportData(report, contract_version)
-<<<<<<< HEAD
-        logger.info({'msg': f'Build `submitReport({report}, {contract_version}) tx.'})
-=======
         logger.info({
             'msg': f'Build `submitReport({report}, {contract_version}) tx.'
         })
->>>>>>> 8a99b02c
         return tx
 
     @lru_cache(maxsize=1)
