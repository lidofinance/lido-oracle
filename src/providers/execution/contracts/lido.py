--- conflicted
+++ resolved
@@ -1,16 +1,13 @@
 import logging
 
-<<<<<<< HEAD
-from web3.types import Wei, BlockIdentifier
-=======
 from eth_typing import ChecksumAddress, HexStr
 from web3 import Web3
 from web3.exceptions import Web3RPCError
 from web3.types import Wei, BlockIdentifier, StateOverride, StateOverrideParams
->>>>>>> e47f7756
 
-from src.modules.accounting.types import BeaconStat
+from src.modules.accounting.types import LidoReportRebase, BeaconStat
 from src.providers.execution.base_interface import ContractInterface
+from src.types import SlotNumber
 from src.utils.abi import named_tuple_to_dataclass
 from src.utils.cache import global_lru_cache as lru_cache
 
@@ -20,8 +17,6 @@
 class LidoContract(ContractInterface):
     abi_path = './assets/Lido.json'
 
-<<<<<<< HEAD
-=======
     def handle_oracle_report(
         self,
         timestamp: int,
@@ -143,7 +138,6 @@
         })
         return response
 
->>>>>>> e47f7756
     @lru_cache(maxsize=1)
     def get_buffered_ether(self, block_identifier: BlockIdentifier = 'latest') -> Wei:
         """
