import sys
from typing import Iterator, cast

from packaging.version import Version
from prometheus_client import start_http_server
from web3_multi_provider.metrics import init_metrics

from src import constants, variables
from src.metrics.healthcheck_server import start_pulse_server
from src.metrics.logging import logging
from src.metrics.prometheus.basic import BUILD_INFO, ENV_VARIABLES_INFO
from src.modules.accounting.accounting import Accounting
from src.modules.accounting.staking_vaults import StakingVaults
from src.modules.checks.checks_module import ChecksModule
from src.modules.csm.csm import CSOracle
from src.modules.ejector.ejector import Ejector
from src.providers.ipfs import IPFSProvider, Kubo, MultiIPFSProvider, Pinata, PublicIPFS
from src.types import OracleModule
from src.utils.build import get_build_info
from src.utils.exception import IncompatibleException
from src.web3py.contract_tweak import tweak_w3_contracts
from src.web3py.extensions import (
    ConsensusClientModule,
    FallbackProviderModule,
    KeysAPIClientModule,
    LazyCSM,
    LidoContracts,
    LidoValidatorsProvider,
    TransactionUtils,
)
from src.web3py.types import Web3

logger = logging.getLogger(__name__)


def main(module_name: OracleModule):
    build_info = get_build_info()
    logger.info({
        'msg': 'Oracle startup.',
        'variables': {
            **build_info,
            'module': module_name,
            **variables.PUBLIC_ENV_VARS,
        },
    })
    ENV_VARIABLES_INFO.info(variables.PUBLIC_ENV_VARS)
    BUILD_INFO.info(build_info)

    logger.info({'msg': f'Start healthcheck server for Docker container on port {variables.HEALTHCHECK_SERVER_PORT}'})
    start_pulse_server()

    logger.info({'msg': f'Start http server with prometheus metrics on port {variables.PROMETHEUS_PORT}'})
    start_http_server(variables.PROMETHEUS_PORT)

    logger.info({'msg': 'Initialize multi web3 provider.'})
    web3 = Web3(FallbackProviderModule(
        variables.EXECUTION_CLIENT_URI,
        request_kwargs={'timeout': variables.HTTP_REQUEST_TIMEOUT_EXECUTION},
        cache_allowed_requests=True,
    ))

    logger.info({'msg': 'Modify web3 with custom contract function call.'})
    tweak_w3_contracts(web3)

    logger.info({'msg': 'Initialize consensus client.'})
    cc = ConsensusClientModule(variables.CONSENSUS_CLIENT_URI, web3)

    logger.info({'msg': 'Initialize keys api client.'})
    kac = KeysAPIClientModule(variables.KEYS_API_URI, web3)

    logger.info({'msg': 'Initialize IPFS providers.'})
    ipfs = MultiIPFSProvider(
        ipfs_providers(),
        retries=variables.HTTP_REQUEST_RETRY_COUNT_IPFS,
    )

    logger.info({'msg': 'Check configured providers.'})
    if Version(kac.get_status().appVersion) < constants.ALLOWED_KAPI_VERSION:
        raise IncompatibleException(f'Incompatible KAPI version. Required >= {constants.ALLOWED_KAPI_VERSION}.')

    check_providers_chain_ids(web3, cc, kac)

    web3.attach_modules({
        'lido_contracts': LidoContracts,
        'lido_validators': LidoValidatorsProvider,
        'transaction': TransactionUtils,
        'csm': LazyCSM,
        'cc': lambda: cc,  # type: ignore[dict-item]
        'kac': lambda: kac,  # type: ignore[dict-item]
        'ipfs': lambda: ipfs,  # type: ignore[dict-item]
    })

<<<<<<< HEAD
    web3.staking_vaults = StakingVaults(web3, cc, ipfs, web3.lido_contracts.vault_hub)

    logger.info({'msg': 'Add metrics middleware for ETH1 requests.'})
    add_requests_metric_middleware(web3)

    logger.info({'msg': 'Sanity checks.'})
=======
    logger.info({'msg': 'Initialize prometheus metrics.'})
    init_metrics()
>>>>>>> 126c5492

    instance: Accounting | Ejector | CSOracle
    if module_name == OracleModule.ACCOUNTING:
        logger.info({'msg': 'Initialize Accounting module.'})
        instance = Accounting(web3)
    elif module_name == OracleModule.EJECTOR:
        logger.info({'msg': 'Initialize Ejector module.'})
        instance = Ejector(web3)
    elif module_name == OracleModule.CSM:
        logger.info({'msg': 'Initialize CSM performance oracle module.'})
        instance = CSOracle(web3)
    else:
        raise ValueError(f'Unexpected arg: {module_name=}.')

    instance.check_contract_configs()

    if variables.DAEMON:
        instance.run_as_daemon()
    else:
        instance.cycle_handler()


def check():
    logger.info({'msg': 'Check oracle is ready to work in the current environment.'})

    return ChecksModule().execute_module()


def check_providers_chain_ids(web3: Web3, cc: ConsensusClientModule, kac: KeysAPIClientModule):
    keys_api_chain_id = kac.check_providers_consistency()
    consensus_chain_id = cc.check_providers_consistency()
    execution_chain_id = cast(FallbackProviderModule, web3.provider).check_providers_consistency()

    if execution_chain_id == consensus_chain_id == keys_api_chain_id:
        return

    raise IncompatibleException(
        'Different chain ids detected:\n'
        f'Execution chain id: {execution_chain_id}\n'
        f'Consensus chain id: {consensus_chain_id}\n'
        f'Keys API chain id: {keys_api_chain_id}\n'
    )


def ipfs_providers() -> Iterator[IPFSProvider]:
    if variables.KUBO_HOST:
        yield Kubo(
            variables.KUBO_HOST,
            variables.KUBO_RPC_PORT,
            variables.KUBO_GATEWAY_PORT,
            timeout=variables.HTTP_REQUEST_TIMEOUT_IPFS,
        )

    if variables.PINATA_JWT:
        yield Pinata(
            variables.PINATA_JWT,
            timeout=variables.HTTP_REQUEST_TIMEOUT_IPFS,
        )

    yield PublicIPFS(timeout=variables.HTTP_REQUEST_TIMEOUT_IPFS)


if __name__ == '__main__':
    module_name_arg = sys.argv[-1]
    if module_name_arg not in OracleModule:
        msg = f'Last arg should be one of {[str(item) for item in OracleModule]}, received {module_name_arg}.'
        logger.error({'msg': msg})
        raise ValueError(msg)

    module = OracleModule(module_name_arg)
    if module is OracleModule.CHECK:
        errors = variables.check_uri_required_variables()
        variables.raise_from_errors(errors)

        sys.exit(check())

    errors = variables.check_all_required_variables(module)
    variables.raise_from_errors(errors)
    main(module)<|MERGE_RESOLUTION|>--- conflicted
+++ resolved
@@ -90,17 +90,10 @@
         'ipfs': lambda: ipfs,  # type: ignore[dict-item]
     })
 
-<<<<<<< HEAD
     web3.staking_vaults = StakingVaults(web3, cc, ipfs, web3.lido_contracts.vault_hub)
 
-    logger.info({'msg': 'Add metrics middleware for ETH1 requests.'})
-    add_requests_metric_middleware(web3)
-
-    logger.info({'msg': 'Sanity checks.'})
-=======
     logger.info({'msg': 'Initialize prometheus metrics.'})
     init_metrics()
->>>>>>> 126c5492
 
     instance: Accounting | Ejector | CSOracle
     if module_name == OracleModule.ACCOUNTING:
