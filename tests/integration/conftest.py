from typing import cast

import pytest
from web3 import HTTPProvider, Web3

from src import variables
from src.providers.execution.contracts.accounting import AccountingContract
from src.providers.execution.contracts.accounting_oracle import AccountingOracleContract
from src.providers.execution.contracts.burner import BurnerContract
from src.providers.execution.contracts.cs_accounting import CSAccountingContract
from src.providers.execution.contracts.cs_fee_distributor import CSFeeDistributorContract
from src.providers.execution.contracts.cs_fee_oracle import CSFeeOracleContract
from src.providers.execution.contracts.cs_module import CSModuleContract
from src.providers.execution.contracts.cs_parameters_registry import CSParametersRegistryContract
from src.providers.execution.contracts.cs_strikes import CSStrikesContract
from src.providers.execution.contracts.exit_bus_oracle import ExitBusOracleContract
from src.providers.execution.contracts.lido import LidoContract
from src.providers.execution.contracts.lido_locator import LidoLocatorContract
from src.providers.execution.contracts.oracle_daemon_config import OracleDaemonConfigContract
from src.providers.execution.contracts.oracle_report_sanity_checker import OracleReportSanityCheckerContract
from src.providers.execution.contracts.staking_router import StakingRouterContract
from src.providers.execution.contracts.vault_hub import VaultHubContract
from src.providers.execution.contracts.withdrawal_queue_nft import WithdrawalQueueNftContract


@pytest.fixture
def web3_provider_integration(request):
    w3 = Web3(HTTPProvider(variables.EXECUTION_CLIENT_URI[0], request_kwargs={'timeout': 3600}))

    return w3


def get_contract(w3, contract_class, address):
    assert address, "No address given"
    return cast(
        contract_class,
        w3.eth.contract(
            address=address,
            ContractFactoryClass=contract_class,
            decode_tuples=True,
        ),
    )


@pytest.fixture
def lido_locator_contract(web3_provider_integration) -> LidoLocatorContract:
    return get_contract(
        web3_provider_integration,
        LidoLocatorContract,
        variables.LIDO_LOCATOR_ADDRESS,
    )


@pytest.fixture
def lido_contract(web3_provider_integration, lido_locator_contract) -> LidoContract:
    return get_contract(
        web3_provider_integration,
        LidoContract,
        lido_locator_contract.lido(),
    )


@pytest.fixture
def accounting_oracle_contract(web3_provider_integration, lido_locator_contract) -> AccountingOracleContract:
    return get_contract(
        web3_provider_integration,
        AccountingOracleContract,
        lido_locator_contract.accounting_oracle(),
    )


@pytest.fixture
def accounting_contract(web3_provider_integration, lido_locator_contract) -> AccountingContract:
    return get_contract(
        web3_provider_integration,
        AccountingContract,
        lido_locator_contract.accounting(),
    )


@pytest.fixture
def staking_router_contract(web3_provider_integration, lido_locator_contract) -> StakingRouterContract:
    return get_contract(
        web3_provider_integration,
        StakingRouterContract,
        lido_locator_contract.staking_router(),
    )


@pytest.fixture
def validators_exit_bus_oracle_contract(web3_provider_integration, lido_locator_contract) -> ExitBusOracleContract:
    return get_contract(
        web3_provider_integration,
        ExitBusOracleContract,
        lido_locator_contract.validator_exit_bus_oracle(),
    )


@pytest.fixture
def withdrawal_queue_nft_contract(web3_provider_integration, lido_locator_contract):
    return get_contract(
        web3_provider_integration,
        WithdrawalQueueNftContract,
        lido_locator_contract.withdrawal_queue(),
    )


@pytest.fixture
def oracle_report_sanity_checker_contract(web3_provider_integration, lido_locator_contract):
    return get_contract(
        web3_provider_integration,
        OracleReportSanityCheckerContract,
        lido_locator_contract.oracle_report_sanity_checker(),
    )


@pytest.fixture
def oracle_daemon_config_contract(web3_provider_integration, lido_locator_contract):
    return get_contract(
        web3_provider_integration,
        OracleDaemonConfigContract,
        lido_locator_contract.oracle_daemon_config(),
    )


@pytest.fixture
def burner_contract(web3_provider_integration, lido_locator_contract):
    return get_contract(
        web3_provider_integration,
        BurnerContract,
        lido_locator_contract.burner(),
    )


<<<<<<< HEAD
@pytest.fixture
def vault_hub_contract(web3_provider_integration, lido_locator_contract):
    return get_contract(
        web3_provider_integration,
        VaultHubContract,
        lido_locator_contract.vault_hub(),
=======
# ╔══════════════════════════════════════════════════════════════════════════════════════════════════╗
# ║                                          CSM contracts                                           ║
# ╚══════════════════════════════════════════════════════════════════════════════════════════════════╝


@pytest.fixture
def cs_module_contract(web3_provider_integration):
    return get_contract(
        web3_provider_integration,
        CSModuleContract,
        "0xdA7dE2ECdDfccC6c3AF10108Db212ACBBf9EA83F",  # mainnet deploy
    )


@pytest.fixture
def cs_accounting_contract(web3_provider_integration, cs_module_contract):
    return get_contract(
        web3_provider_integration,
        CSAccountingContract,
        cs_module_contract.accounting(),
    )


@pytest.fixture
def cs_params_contract(web3_provider_integration, cs_module_contract):
    return get_contract(
        web3_provider_integration,
        CSParametersRegistryContract,
        cs_module_contract.parameters_registry(),
    )


@pytest.fixture
def cs_fee_distributor_contract(web3_provider_integration, cs_accounting_contract):
    return get_contract(
        web3_provider_integration,
        CSFeeDistributorContract,
        cs_accounting_contract.fee_distributor(),
    )


@pytest.fixture
def cs_fee_oracle_contract(web3_provider_integration, cs_fee_distributor_contract):
    return get_contract(
        web3_provider_integration,
        CSFeeOracleContract,
        cs_fee_distributor_contract.oracle(),
    )


@pytest.fixture
def cs_strikes_contract(web3_provider_integration, cs_fee_oracle_contract):
    return get_contract(
        web3_provider_integration,
        CSStrikesContract,
        cs_fee_oracle_contract.strikes(),
>>>>>>> 126c5492
    )<|MERGE_RESOLUTION|>--- conflicted
+++ resolved
@@ -132,14 +132,15 @@
     )
 
 
-<<<<<<< HEAD
 @pytest.fixture
 def vault_hub_contract(web3_provider_integration, lido_locator_contract):
     return get_contract(
         web3_provider_integration,
         VaultHubContract,
         lido_locator_contract.vault_hub(),
-=======
+    )
+
+
 # ╔══════════════════════════════════════════════════════════════════════════════════════════════════╗
 # ║                                          CSM contracts                                           ║
 # ╚══════════════════════════════════════════════════════════════════════════════════════════════════╝
@@ -196,5 +197,4 @@
         web3_provider_integration,
         CSStrikesContract,
         cs_fee_oracle_contract.strikes(),
->>>>>>> 126c5492
     )