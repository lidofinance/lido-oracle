import pytest
from eth_typing import ChecksumAddress

from tests.integration.contracts.contract_utils import check_contract, check_is_instance_of


@pytest.mark.mainnet
@pytest.mark.integration
def test_lido_locator_contract(lido_locator_contract, caplog):
    check_contract(
        lido_locator_contract,
        [
<<<<<<< HEAD
            (
                'accounting_oracle',
                None,
                lambda response: check_value_re(ADDRESS_REGREX, response)
                and check_value_type(response, ChecksumAddress),
            ),
            (
                'burner',
                None,
                lambda response: check_value_re(ADDRESS_REGREX, response)
                and check_value_type(response, ChecksumAddress),
            ),
            (
                'el_rewards_vault',
                None,
                lambda response: check_value_re(ADDRESS_REGREX, response)
                and check_value_type(response, ChecksumAddress),
            ),
            (
                'lido',
                None,
                lambda response: check_value_re(ADDRESS_REGREX, response)
                and check_value_type(response, ChecksumAddress),
            ),
            (
                'oracle_daemon_config',
                None,
                lambda response: check_value_re(ADDRESS_REGREX, response)
                and check_value_type(response, ChecksumAddress),
            ),
            (
                'oracle_report_sanity_checker',
                None,
                lambda response: check_value_re(ADDRESS_REGREX, response)
                and check_value_type(response, ChecksumAddress),
            ),
            (
                'staking_router',
                None,
                lambda response: check_value_re(ADDRESS_REGREX, response)
                and check_value_type(response, ChecksumAddress),
            ),
            (
                'validator_exit_bus_oracle',
                None,
                lambda response: check_value_re(ADDRESS_REGREX, response)
                and check_value_type(response, ChecksumAddress),
            ),
            (
                'withdrawal_queue',
                None,
                lambda response: check_value_re(ADDRESS_REGREX, response)
                and check_value_type(response, ChecksumAddress),
            ),
            (
                'withdrawal_vault',
                None,
                lambda response: check_value_re(ADDRESS_REGREX, response)
                and check_value_type(response, ChecksumAddress),
            ),
        ],
        caplog,
    )


@pytest.mark.testnet
@pytest.mark.integration
def test_lido_locator_contract_testnet(lido_locator_contract, caplog):
    # TODO: Bounded to hoodie due to st. vaults task, move to mainnet after release
    check_contract(
        lido_locator_contract,
        [
            (
                'accounting',
                None,
                lambda response: check_value_re(ADDRESS_REGREX, response)
                and check_value_type(response, ChecksumAddress),
            ),
            (
                'vault_hub',
                None,
                lambda response: check_value_re(ADDRESS_REGREX, response)
                and check_value_type(response, ChecksumAddress),
            ),
=======
            ('lido', None, check_is_instance_of(ChecksumAddress)),
            ('accounting_oracle', None, check_is_instance_of(ChecksumAddress)),
            ('staking_router', None, check_is_instance_of(ChecksumAddress)),
            ('validator_exit_bus_oracle', None, check_is_instance_of(ChecksumAddress)),
            ('withdrawal_queue', None, check_is_instance_of(ChecksumAddress)),
            ('oracle_report_sanity_checker', None, check_is_instance_of(ChecksumAddress)),
            ('oracle_daemon_config', None, check_is_instance_of(ChecksumAddress)),
            ('burner', None, check_is_instance_of(ChecksumAddress)),
            ('withdrawal_vault', None, check_is_instance_of(ChecksumAddress)),
            ('el_rewards_vault', None, check_is_instance_of(ChecksumAddress)),
>>>>>>> 126c5492
        ],
        caplog,
    )<|MERGE_RESOLUTION|>--- conflicted
+++ resolved
@@ -1,103 +1,18 @@
 import pytest
 from eth_typing import ChecksumAddress
 
-from tests.integration.contracts.contract_utils import check_contract, check_is_instance_of
+from tests.integration.contracts.contract_utils import check_contract, check_is_instance_of, ADDRESS_REGREX
 
 
-@pytest.mark.mainnet
 @pytest.mark.integration
 def test_lido_locator_contract(lido_locator_contract, caplog):
     check_contract(
         lido_locator_contract,
         [
-<<<<<<< HEAD
-            (
-                'accounting_oracle',
-                None,
-                lambda response: check_value_re(ADDRESS_REGREX, response)
-                and check_value_type(response, ChecksumAddress),
-            ),
-            (
-                'burner',
-                None,
-                lambda response: check_value_re(ADDRESS_REGREX, response)
-                and check_value_type(response, ChecksumAddress),
-            ),
-            (
-                'el_rewards_vault',
-                None,
-                lambda response: check_value_re(ADDRESS_REGREX, response)
-                and check_value_type(response, ChecksumAddress),
-            ),
-            (
-                'lido',
-                None,
-                lambda response: check_value_re(ADDRESS_REGREX, response)
-                and check_value_type(response, ChecksumAddress),
-            ),
-            (
-                'oracle_daemon_config',
-                None,
-                lambda response: check_value_re(ADDRESS_REGREX, response)
-                and check_value_type(response, ChecksumAddress),
-            ),
-            (
-                'oracle_report_sanity_checker',
-                None,
-                lambda response: check_value_re(ADDRESS_REGREX, response)
-                and check_value_type(response, ChecksumAddress),
-            ),
-            (
-                'staking_router',
-                None,
-                lambda response: check_value_re(ADDRESS_REGREX, response)
-                and check_value_type(response, ChecksumAddress),
-            ),
-            (
-                'validator_exit_bus_oracle',
-                None,
-                lambda response: check_value_re(ADDRESS_REGREX, response)
-                and check_value_type(response, ChecksumAddress),
-            ),
-            (
-                'withdrawal_queue',
-                None,
-                lambda response: check_value_re(ADDRESS_REGREX, response)
-                and check_value_type(response, ChecksumAddress),
-            ),
-            (
-                'withdrawal_vault',
-                None,
-                lambda response: check_value_re(ADDRESS_REGREX, response)
-                and check_value_type(response, ChecksumAddress),
-            ),
-        ],
-        caplog,
-    )
-
-
-@pytest.mark.testnet
-@pytest.mark.integration
-def test_lido_locator_contract_testnet(lido_locator_contract, caplog):
-    # TODO: Bounded to hoodie due to st. vaults task, move to mainnet after release
-    check_contract(
-        lido_locator_contract,
-        [
-            (
-                'accounting',
-                None,
-                lambda response: check_value_re(ADDRESS_REGREX, response)
-                and check_value_type(response, ChecksumAddress),
-            ),
-            (
-                'vault_hub',
-                None,
-                lambda response: check_value_re(ADDRESS_REGREX, response)
-                and check_value_type(response, ChecksumAddress),
-            ),
-=======
             ('lido', None, check_is_instance_of(ChecksumAddress)),
             ('accounting_oracle', None, check_is_instance_of(ChecksumAddress)),
+            ('accounting', None, check_is_instance_of(ChecksumAddress)),
+            ('vault_hub', None, check_is_instance_of(ChecksumAddress)),
             ('staking_router', None, check_is_instance_of(ChecksumAddress)),
             ('validator_exit_bus_oracle', None, check_is_instance_of(ChecksumAddress)),
             ('withdrawal_queue', None, check_is_instance_of(ChecksumAddress)),
@@ -106,7 +21,6 @@
             ('burner', None, check_is_instance_of(ChecksumAddress)),
             ('withdrawal_vault', None, check_is_instance_of(ChecksumAddress)),
             ('el_rewards_vault', None, check_is_instance_of(ChecksumAddress)),
->>>>>>> 126c5492
         ],
         caplog,
     )