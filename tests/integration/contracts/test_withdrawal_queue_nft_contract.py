import pytest

from tests.integration.contracts.contract_utils import check_contract, check_value_type


@pytest.mark.integration
def test_withdrawal_queue(withdrawal_queue_nft_contract, caplog):
    check_contract(
        withdrawal_queue_nft_contract,
        [
            ('unfinalized_steth', None, lambda response: check_value_type(response, int)),
            ('bunker_mode_since_timestamp', None, lambda response: check_value_type(response, int)),
            ('get_last_finalized_request_id', None, lambda response: check_value_type(response, int)),
            # TODO: no withdrawals, cant test this
            # ('get_withdrawal_status', (1,), lambda response: check_value_type(response, WithdrawalRequestStatus)),
            ('get_last_request_id', None, lambda response: check_value_type(response, int)),
            ('is_paused', None, lambda response: check_value_type(response, bool)),
            ('max_batches_length', None, lambda response: check_value_type(response, int)),
<<<<<<< HEAD
            # TODO: no such data in sepolia setup
            # (
            #     'calculate_finalization_batches',
            #     (
            #         1167796098828864377325065539,
            #         1716716759,
            #         1000,
            #         (
            #             7937157558488263113651,
            #             False,
            #             (
            #                 0,
            #                 0,
            #                 0,
            #                 0,
            #                 0,
            #                 0,
            #                 0,
            #                 0,
            #                 0,
            #                 0,
            #                 0,
            #                 0,
            #                 0,
            #                 0,
            #                 0,
            #                 0,
            #                 0,
            #                 0,
            #                 0,
            #                 0,
            #                 0,
            #                 0,
            #                 0,
            #                 0,
            #                 0,
            #                 0,
            #                 0,
            #                 0,
            #                 0,
            #                 0,
            #                 0,
            #                 0,
            #                 0,
            #                 0,
            #                 0,
            #                 0,
            #             ),
            #             0,
            #         ),
            #         "0xcc74e3f3fe27f9f8da8b91c1aede727ebfa82d9c74cf4b873d81269e866dce72",
            #     ),
            #     lambda response: check_value_type(response, BatchState),
            # ),
=======
            (
                'calculate_finalization_batches',
                (
                    1167796098828864377325065539,
                    1716716759,
                    1000,
                    (
                        7937157558488263113651,
                        False,
                        (
                            0,
                            0,
                            0,
                            0,
                            0,
                            0,
                            0,
                            0,
                            0,
                            0,
                            0,
                            0,
                            0,
                            0,
                            0,
                            0,
                            0,
                            0,
                            0,
                            0,
                            0,
                            0,
                            0,
                            0,
                            0,
                            0,
                            0,
                            0,
                            0,
                            0,
                            0,
                            0,
                            0,
                            0,
                            0,
                            0,
                        ),
                        0,
                    ),
                    "latest",
                ),
                lambda response: check_value_type(response, BatchState),
            ),
>>>>>>> e47f7756
        ],
        caplog,
    )<|MERGE_RESOLUTION|>--- conflicted
+++ resolved
@@ -1,5 +1,6 @@
 import pytest
 
+from src.modules.accounting.types import BatchState, WithdrawalRequestStatus
 from tests.integration.contracts.contract_utils import check_contract, check_value_type
 
 
@@ -11,67 +12,10 @@
             ('unfinalized_steth', None, lambda response: check_value_type(response, int)),
             ('bunker_mode_since_timestamp', None, lambda response: check_value_type(response, int)),
             ('get_last_finalized_request_id', None, lambda response: check_value_type(response, int)),
-            # TODO: no withdrawals, cant test this
-            # ('get_withdrawal_status', (1,), lambda response: check_value_type(response, WithdrawalRequestStatus)),
+            ('get_withdrawal_status', (1,), lambda response: check_value_type(response, WithdrawalRequestStatus)),
             ('get_last_request_id', None, lambda response: check_value_type(response, int)),
             ('is_paused', None, lambda response: check_value_type(response, bool)),
             ('max_batches_length', None, lambda response: check_value_type(response, int)),
-<<<<<<< HEAD
-            # TODO: no such data in sepolia setup
-            # (
-            #     'calculate_finalization_batches',
-            #     (
-            #         1167796098828864377325065539,
-            #         1716716759,
-            #         1000,
-            #         (
-            #             7937157558488263113651,
-            #             False,
-            #             (
-            #                 0,
-            #                 0,
-            #                 0,
-            #                 0,
-            #                 0,
-            #                 0,
-            #                 0,
-            #                 0,
-            #                 0,
-            #                 0,
-            #                 0,
-            #                 0,
-            #                 0,
-            #                 0,
-            #                 0,
-            #                 0,
-            #                 0,
-            #                 0,
-            #                 0,
-            #                 0,
-            #                 0,
-            #                 0,
-            #                 0,
-            #                 0,
-            #                 0,
-            #                 0,
-            #                 0,
-            #                 0,
-            #                 0,
-            #                 0,
-            #                 0,
-            #                 0,
-            #                 0,
-            #                 0,
-            #                 0,
-            #                 0,
-            #             ),
-            #             0,
-            #         ),
-            #         "0xcc74e3f3fe27f9f8da8b91c1aede727ebfa82d9c74cf4b873d81269e866dce72",
-            #     ),
-            #     lambda response: check_value_type(response, BatchState),
-            # ),
-=======
             (
                 'calculate_finalization_batches',
                 (
@@ -125,7 +69,6 @@
                 ),
                 lambda response: check_value_type(response, BatchState),
             ),
->>>>>>> e47f7756
         ],
         caplog,
     )