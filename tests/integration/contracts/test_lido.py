import pytest

from src.modules.accounting.types import BeaconStat
from tests.integration.contracts.contract_utils import check_contract, check_value_type


@pytest.mark.integration
def test_lido_contract_call(lido_contract, accounting_oracle_contract, burner_contract, caplog):
    check_contract(
        lido_contract,
        [
            ('get_buffered_ether', None, lambda response: check_value_type(response, int)),
            ('total_supply', None, lambda response: check_value_type(response, int)),
            ('get_beacon_stat', None, lambda response: check_value_type(response, BeaconStat)),
<<<<<<< HEAD
=======
            (
                'handle_oracle_report',
                (
                    1744632011,  # timestamp
                    86400,
                    389746,
                    9303747261167584000000000,
                    1337759360109000000000,
                    119464421677104745350,
                    0,
                    accounting_oracle_contract.address,
                    20390705,
                    # Call depends on contract state
                    '0xfbd1037bb43913198d5c8415a1d059afde09bf0dc56e250f5ff2bd2410c16dd2',
                ),
                lambda response: check_value_type(response, LidoReportRebase),
            ),
>>>>>>> e47f7756
        ],
        caplog,
    )<|MERGE_RESOLUTION|>--- conflicted
+++ resolved
@@ -1,6 +1,6 @@
 import pytest
 
-from src.modules.accounting.types import BeaconStat
+from src.modules.accounting.types import LidoReportRebase, BeaconStat
 from tests.integration.contracts.contract_utils import check_contract, check_value_type
 
 
@@ -12,8 +12,6 @@
             ('get_buffered_ether', None, lambda response: check_value_type(response, int)),
             ('total_supply', None, lambda response: check_value_type(response, int)),
             ('get_beacon_stat', None, lambda response: check_value_type(response, BeaconStat)),
-<<<<<<< HEAD
-=======
             (
                 'handle_oracle_report',
                 (
@@ -31,7 +29,6 @@
                 ),
                 lambda response: check_value_type(response, LidoReportRebase),
             ),
->>>>>>> e47f7756
         ],
         caplog,
     )