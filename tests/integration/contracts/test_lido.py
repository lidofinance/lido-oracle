import pytest

from src.modules.accounting.types import BeaconStat
from tests.integration.contracts.contract_utils import check_contract, check_value_type


@pytest.mark.integration
def test_lido_contract_call(lido_contract, accounting_oracle_contract, burner_contract, caplog):
    check_contract(
        lido_contract,
        [
            ('get_buffered_ether', None, lambda response: check_value_type(response, int)),
            ('total_supply', None, lambda response: check_value_type(response, int)),
            ('get_beacon_stat', None, lambda response: check_value_type(response, BeaconStat)),
<<<<<<< HEAD
            (
                'handle_oracle_report',
                (
                    1746275159,  # timestamp
                    86400,
                    389746,
                    9190764598468942000000000,
                    13771995248000000000,
                    478072602914417566,
                    0,
                    accounting_oracle_contract.address,
                    11620928,
                    # Call depends on contract state
                    '0xffa34bcc5a08c92272a62e591f7afb9cb839134aa08c091ae0c95682fba35da9',
                ),
                lambda response: check_value_type(response, LidoReportRebase),
            ),
=======
>>>>>>> eb7e0245
        ],
        caplog,
    )<|MERGE_RESOLUTION|>--- conflicted
+++ resolved
@@ -12,26 +12,6 @@
             ('get_buffered_ether', None, lambda response: check_value_type(response, int)),
             ('total_supply', None, lambda response: check_value_type(response, int)),
             ('get_beacon_stat', None, lambda response: check_value_type(response, BeaconStat)),
-<<<<<<< HEAD
-            (
-                'handle_oracle_report',
-                (
-                    1746275159,  # timestamp
-                    86400,
-                    389746,
-                    9190764598468942000000000,
-                    13771995248000000000,
-                    478072602914417566,
-                    0,
-                    accounting_oracle_contract.address,
-                    11620928,
-                    # Call depends on contract state
-                    '0xffa34bcc5a08c92272a62e591f7afb9cb839134aa08c091ae0c95682fba35da9',
-                ),
-                lambda response: check_value_type(response, LidoReportRebase),
-            ),
-=======
->>>>>>> eb7e0245
         ],
         caplog,
     )