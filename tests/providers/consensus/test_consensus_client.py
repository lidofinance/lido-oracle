--- conflicted
+++ resolved
@@ -4,7 +4,6 @@
 
 import pytest
 
-from src import variables
 from src.providers.consensus.client import ConsensusClient
 from src.providers.consensus.types import Validator
 from src.types import SlotNumber
@@ -28,16 +27,10 @@
 
 
 @pytest.mark.integration
-<<<<<<< HEAD
-@pytest.mark.parametrize(
-    'consensus_client',
-    [{'endpoint': variables.TEST_CONSENSUS_CLIENT_URI}],
-=======
 @pytest.mark.testnet
 @pytest.mark.parametrize(
     'consensus_client',
     [{'endpoint': TESTNET_CONSENSUS_CLIENT_URI}],
->>>>>>> 88738967
     indirect=True,
 )
 def test_get_block_details(consensus_client: ConsensusClient, web3):
@@ -47,16 +40,10 @@
 
 
 @pytest.mark.integration
-<<<<<<< HEAD
-@pytest.mark.parametrize(
-    'consensus_client',
-    [{'endpoint': variables.TEST_CONSENSUS_CLIENT_URI}],
-=======
 @pytest.mark.testnet
 @pytest.mark.parametrize(
     'consensus_client',
     [{'endpoint': TESTNET_CONSENSUS_CLIENT_URI}],
->>>>>>> 88738967
     indirect=True,
 )
 def test_get_block_attestations(consensus_client: ConsensusClient):
@@ -67,16 +54,10 @@
 
 
 @pytest.mark.integration
-<<<<<<< HEAD
-@pytest.mark.parametrize(
-    'consensus_client',
-    [{'endpoint': variables.TEST_CONSENSUS_CLIENT_URI}],
-=======
 @pytest.mark.testnet
 @pytest.mark.parametrize(
     'consensus_client',
     [{'endpoint': TESTNET_CONSENSUS_CLIENT_URI}],
->>>>>>> 88738967
     indirect=True,
 )
 def test_get_attestation_committees(consensus_client: ConsensusClient):
@@ -97,16 +78,10 @@
 
 
 @pytest.mark.integration
-<<<<<<< HEAD
-@pytest.mark.parametrize(
-    'consensus_client',
-    [{'endpoint': variables.TEST_CONSENSUS_CLIENT_URI}],
-=======
 @pytest.mark.testnet
 @pytest.mark.parametrize(
     'consensus_client',
     [{'endpoint': TESTNET_CONSENSUS_CLIENT_URI}],
->>>>>>> 88738967
     indirect=True,
 )
 def test_get_validators(consensus_client: ConsensusClient):
@@ -122,16 +97,10 @@
 
 
 @pytest.mark.integration
-<<<<<<< HEAD
-@pytest.mark.parametrize(
-    'consensus_client',
-    [{'endpoint': variables.TEST_CONSENSUS_CLIENT_URI}],
-=======
 @pytest.mark.testnet
 @pytest.mark.parametrize(
     'consensus_client',
     [{'endpoint': TESTNET_CONSENSUS_CLIENT_URI}],
->>>>>>> 88738967
     indirect=True,
 )
 def test_get_state_view(consensus_client: ConsensusClient):
