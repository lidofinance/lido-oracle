import pytest

from src.utils.types import bytes_to_hex_str, hex_str_to_bytes, is_4bytes_hex


@pytest.mark.unit
def test_bytes_to_hex_str():
    assert bytes_to_hex_str(b"") == "0x"
    assert bytes_to_hex_str(b"\x00") == "0x00"
    assert bytes_to_hex_str(b"\x00\x01\x02") == "0x000102"


@pytest.mark.unit
def test_hex_str_to_bytes():
    assert hex_str_to_bytes("0x") == b""
    assert hex_str_to_bytes("0x00") == b"\x00"
    assert hex_str_to_bytes("0x000102") == b"\x00\x01\x02"
<<<<<<< HEAD


@pytest.mark.unit
def test_is_4bytes_hex():
    assert is_4bytes_hex("0x00000000")
    assert is_4bytes_hex("0x02000000")
    assert is_4bytes_hex("0x02000000")
    assert is_4bytes_hex("0x30637624")

    assert not is_4bytes_hex("")
    assert not is_4bytes_hex("0x")
    assert not is_4bytes_hex("0x00")
    assert not is_4bytes_hex("0x01")
    assert not is_4bytes_hex("0x01")
    assert not is_4bytes_hex("0xgg")
    assert not is_4bytes_hex("0x111")
    assert not is_4bytes_hex("0x02000000ff")
=======
    assert hex_str_to_bytes("") == b""
    assert hex_str_to_bytes("00") == b"\x00"
    assert hex_str_to_bytes("000102") == b"\x00\x01\x02"
>>>>>>> cca0661f
<|MERGE_RESOLUTION|>--- conflicted
+++ resolved
@@ -12,10 +12,12 @@
 
 @pytest.mark.unit
 def test_hex_str_to_bytes():
+    assert hex_str_to_bytes("") == b""
+    assert hex_str_to_bytes("00") == b"\x00"
+    assert hex_str_to_bytes("000102") == b"\x00\x01\x02"
     assert hex_str_to_bytes("0x") == b""
     assert hex_str_to_bytes("0x00") == b"\x00"
     assert hex_str_to_bytes("0x000102") == b"\x00\x01\x02"
-<<<<<<< HEAD
 
 
 @pytest.mark.unit
@@ -32,9 +34,4 @@
     assert not is_4bytes_hex("0x01")
     assert not is_4bytes_hex("0xgg")
     assert not is_4bytes_hex("0x111")
-    assert not is_4bytes_hex("0x02000000ff")
-=======
-    assert hex_str_to_bytes("") == b""
-    assert hex_str_to_bytes("00") == b"\x00"
-    assert hex_str_to_bytes("000102") == b"\x00\x01\x02"
->>>>>>> cca0661f
+    assert not is_4bytes_hex("0x02000000ff")