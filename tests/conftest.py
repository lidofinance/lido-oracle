--- conflicted
+++ resolved
@@ -11,11 +11,7 @@
 
 import src.variables
 from src.variables import CONSENSUS_CLIENT_URI, EXECUTION_CLIENT_URI, KEYS_API_URI
-<<<<<<< HEAD
-from src.typings import SlotNumber, BlockNumber, EpochNumber, ReferenceBlockStamp
-=======
-from src.types import BlockStamp, SlotNumber, BlockNumber, EpochNumber, ReferenceBlockStamp
->>>>>>> 2af069b8
+from src.types import SlotNumber, BlockNumber, EpochNumber, ReferenceBlockStamp
 from src.web3py.extensions import LidoContracts, TransactionUtils, LidoValidatorsProvider
 from src.web3py.types import Web3
 
@@ -155,15 +151,9 @@
     return ReferenceBlockStamp(
         slot_number=SlotNumber(int(slot_details.message.slot)),
         state_root=slot_details.message.state_root,
-<<<<<<< HEAD
         block_number=BlockNumber(int(slot_details.message.body.execution_payload.block_number)),
         block_hash=slot_details.message.body.execution_payload.block_hash,
         block_timestamp=Timestamp(slot_details.message.body.execution_payload.timestamp),
-=======
-        block_number=BlockNumber(int(slot_details.message.body['execution_payload']['block_number'])),
-        block_hash=slot_details.message.body['execution_payload']['block_hash'],
-        block_timestamp=Timestamp(int(slot_details.message.body['execution_payload']['timestamp'])),
->>>>>>> 2af069b8
         ref_slot=SlotNumber(int(slot_details.message.slot)),
         ref_epoch=EpochNumber(int(int(slot_details.message.slot) / 12)),
     )
