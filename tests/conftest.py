from dataclasses import dataclass
from pathlib import Path

import pytest
from _pytest.fixtures import FixtureRequest
from eth_typing import Address
from hexbytes import HexBytes
from web3.providers import JSONBaseProvider
from web3.middleware import simple_cache_middleware

from src import variables
from src.variables import CONSENSUS_CLIENT_URI, EXECUTION_CLIENT_URI, KEYS_API_URI
from src.typings import BlockStamp, SlotNumber, BlockNumber, EpochNumber
from src.web3py.extentions import LidoContracts, TransactionUtils, LidoValidatorsProvider
from src.web3py.typings import Web3

from src.web3py.contract_tweak import tweak_w3_contracts
from tests.mocks import chain_id_mainnet, eth_call_el_rewards_vault, eth_call_beacon_spec
from tests.providers import (
    ResponseToFileProvider,
    ResponseFromFile,
    MockProvider,
    ResponseToFileConsensusClientModule,
    ResponseFromFileConsensusClientModule,
    ResponseToFileKeysAPIClientModule,
    ResponseFromFileKeysAPIClientModule,
)


def pytest_addoption(parser):
    parser.addoption(
        "--save-responses",
        action="store_true",
        default=False,
        help="Save responses from web3 providers",
    )


@pytest.fixture()
def responses_path(request: FixtureRequest) -> Path:
    return Path('tests/responses') / request.node.parent.name / (request.node.name + '.json')


# ----- Web3 Provider Mock -----
@pytest.fixture()
def response_to_file_provider(responses_path) -> ResponseToFileProvider:
    provider = ResponseToFileProvider(EXECUTION_CLIENT_URI)
    yield provider
    provider.save_responses(responses_path)


@pytest.fixture()
def mock_provider(responses_path) -> MockProvider:
    provider = MockProvider(fallback_provider=ResponseFromFile(responses_path))
    provider.add_mock(chain_id_mainnet)
    return provider


@pytest.fixture()
def provider(request, responses_path) -> JSONBaseProvider:
    if request.config.getoption("--save-responses"):
        return request.getfixturevalue("response_to_file_provider")
    return request.getfixturevalue("mock_provider")


@pytest.fixture()
def web3(provider) -> Web3:
    if isinstance(provider, MockProvider):
        provider.add_mocks(eth_call_el_rewards_vault, eth_call_beacon_spec)
    web3 = Web3(provider)
    tweak_w3_contracts(web3)
    web3.middleware_onion.add(simple_cache_middleware)

    yield web3


# ---- Consensus Client Mock ----
@pytest.fixture()
def response_to_file_cl_client(web3, responses_path) -> ResponseToFileConsensusClientModule:
    client = ResponseToFileConsensusClientModule(CONSENSUS_CLIENT_URI, web3)
    yield client
    client.save_responses(responses_path.with_suffix('.cl.json'))


@pytest.fixture()
def consensus_client(request, responses_path, web3):
    if request.config.getoption("--save-responses"):
        client = request.getfixturevalue("response_to_file_cl_client")
    else:
        client = ResponseFromFileConsensusClientModule(responses_path.with_suffix('.cl.json'), web3)
    web3.attach_modules({"cc": lambda: client})


# ---- Keys API Client Mock ----
@pytest.fixture()
def response_to_file_ka_client(web3, responses_path) -> ResponseToFileKeysAPIClientModule:
    client = ResponseToFileKeysAPIClientModule(KEYS_API_URI, web3)
    yield client
    client.save_responses(responses_path.with_suffix('.ka.json'))


@pytest.fixture()
def keys_api_client(request, responses_path, web3):
    if request.config.getoption("--save-responses"):
        client = request.getfixturevalue("response_to_file_ka_client")
    else:
        client = ResponseFromFileKeysAPIClientModule(responses_path.with_suffix('.ka.json'), web3)
    web3.attach_modules({"kac": lambda: client})


# ---- Lido contracts ----
class Contracts(LidoContracts):
    """Hardcoded addresses to simplify building fixtures"""
    def _load_contracts(self):
        self.lido_locator = self.w3.eth.contract(
            address='0x12cd349E19Ab2ADBE478Fc538A66C059Cf40CFeC',
            abi=self.load_abi('LidoLocator'),
        )

        self.lido = self.w3.eth.contract(
            address='0xEC9ac956D7C7fE5a94919fD23BAc4a42f950A403',
            abi=self.load_abi('Lido'),
            decode_tuples=True,
        )

        self.accounting_oracle = self.w3.eth.contract(
            address='0x5704fb15ba3E56383a93A33ca2Fc5Ec4C8B7Cb3a',
            abi=self.load_abi('AccountingOracle'),
            decode_tuples=True,
        )

        self.staking_router = self.w3.eth.contract(
            address='0xDd7d15490748a803AeC6987046311AF76a5A6502',
            abi=self.load_abi('StakingRouter'),
            decode_tuples=True,
        )

        self.validators_exit_bus_oracle = self.w3.eth.contract(
            address='0x5c7Ba617C0B25835554Fa93D031294aA0878DAb2',
            abi=self.load_abi('ValidatorsExitBusOracle'),
            decode_tuples=True,
        )

        self.withdrawal_queue_nft = self.w3.eth.contract(
            address='0x7D22F2B8319e51055C88778BcD6658c2982c696b',
            abi=self.load_abi('WithdrawalRequestNFT'),
            decode_tuples=True,
        )
        self.oracle_report_sanity_checker = self.w3.eth.contract(
            address='0xC9F35dfd24588A2db1398d60B3391CC14CA00C3B',
            abi=self.load_abi('OracleReportSanityChecker'),
            decode_tuples=True
        )
        self.oracle_daemon_config = self.w3.eth.contract(
            address='0xce59E362b6a91bC090775B230e4EFe791d5005FB',
            abi=self.load_abi('OracleDaemonConfig'),
            decode_tuples=True,
        )


@pytest.fixture()
def contracts(web3):
    web3.attach_modules({
        'lido_contracts': Contracts,
    })


# ---- Transaction Utils
@pytest.fixture()
def tx_utils(web3):
    web3.attach_modules({
        'transaction': TransactionUtils,
    })


# ---- Lido validators ----
@pytest.fixture()
def lido_validators(web3, consensus_client, keys_api_client):
    web3.attach_modules({
        'lido_validators': LidoValidatorsProvider,
    })


<<<<<<< HEAD
@pytest.fixture()
def past_blockstamp():
    yield BlockStamp(
        ref_slot=4947936,
        ref_epoch=154623,
        block_root='0xfc3a63409fe5c53c3bb06a96fc4caa89011452835f767e64bf59f2b6864037cc',
        state_root='0x7fcd917cbe34f306989c40bd64b8e2057a39dfbfda82025549f3a44e6b2295fc',
        slot_number=4947936,
        block_number=8457825,
        block_hash='0x0d61eeb26e4cbb076e557ddb8de092a05e2cba7d251ad4a87b0826cf5926f87b',
        block_timestamp=0
    )


=======
>>>>>>> b703e867
# ----- Account fixtures -----
@dataclass
class Account:
    """Two methods that used in Lido Oracle"""
    address: Address
    _private_key: HexBytes


@pytest.fixture()
def set_no_account(monkeypatch):
    with monkeypatch.context():
        monkeypatch.setattr(variables, "ACCOUNT", None)
        yield


@pytest.fixture()
def set_report_account(monkeypatch):
    with monkeypatch.context():
        monkeypatch.setattr(variables, "ACCOUNT", Account(
            address='0xF6d4bA61810778fF95BeA0B7DB2F103Dc042C5f7',
            _private_key='0x0',
        ))
        yield


@pytest.fixture()
def set_submit_account(monkeypatch):
    with monkeypatch.context():
        monkeypatch.setattr(variables, "ACCOUNT", Account(
            address='0xe576e37b0c3e52E45993D20161a6CB289e0c8CA1',
            _private_key='0x0',
        ))
        yield


@pytest.fixture()
def set_not_member_account(monkeypatch):
    with monkeypatch.context():
        monkeypatch.setattr(variables, "ACCOUNT", Account(
            address='0x25F76608A3FbC9C75840E070e3c285ce1732F834',
            _private_key='0x0',
        ))
        yield


def get_blockstamp_by_state(w3, state_id) -> BlockStamp:
    root = w3.cc.get_block_root(state_id).root
    slot_details = w3.cc.get_block_details(root)

    return BlockStamp(
        block_root=root,
        slot_number=SlotNumber(int(slot_details.message.slot)),
        state_root=slot_details.message.state_root,
        block_number=BlockNumber(int(slot_details.message.body['execution_payload']['block_number'])),
        block_hash=slot_details.message.body['execution_payload']['block_hash'],
        block_timestamp=int(slot_details.message.body['execution_payload']['timestamp']),
        ref_slot=SlotNumber(int(slot_details.message.slot)),
        ref_epoch=EpochNumber(int(int(slot_details.message.slot)/12)),
    )<|MERGE_RESOLUTION|>--- conflicted
+++ resolved
@@ -181,7 +181,6 @@
     })
 
 
-<<<<<<< HEAD
 @pytest.fixture()
 def past_blockstamp():
     yield BlockStamp(
@@ -196,8 +195,6 @@
     )
 
 
-=======
->>>>>>> b703e867
 # ----- Account fixtures -----
 @dataclass
 class Account:
