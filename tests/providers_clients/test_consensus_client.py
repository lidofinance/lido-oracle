--- conflicted
+++ resolved
@@ -29,17 +29,10 @@
 def test_get_validators(consensus_client: ConsensusClient):
     root = consensus_client.get_block_root('finalized').root
     blockstamp = build_blockstamp(consensus_client, root)
-<<<<<<< HEAD
-=======
 
->>>>>>> a84b5b09
     validators: list[Validator] = consensus_client.get_validators(blockstamp)
     assert validators
 
     validator = validators[0]
-<<<<<<< HEAD
-    validator_by_pub_key = consensus_client.get_validators(blockstamp, pub_keys=validator.validator.pubkey)
-=======
     validator_by_pub_key = consensus_client.get_validators_no_cache(blockstamp, pub_keys=validator.validator.pubkey)
->>>>>>> a84b5b09
     assert validator_by_pub_key[0] == validator