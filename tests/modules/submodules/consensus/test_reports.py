from unittest.mock import Mock

import pytest
from hexbytes import HexBytes
from src import variables
<<<<<<< HEAD
from src.modules.accounting.typings import Account, ReportData

from tests.conftest import get_blockstamp_by_state
from tests.factory.blockstamp import ReferenceBlockStampFactory
=======
from src.modules.accounting.typings import Account
from src.modules.submodules.typings import ChainConfig, FrameConfig, ZERO_HASH

from tests.factory.blockstamp import ReferenceBlockStampFactory
from tests.factory.member_info import MemberInfoFactory
>>>>>>> bd19582a


@pytest.fixture()
def set_report_account(monkeypatch):
    with monkeypatch.context():
        monkeypatch.setattr(variables, "ACCOUNT", Account(
            address='0xF6d4bA61810778fF95BeA0B7DB2F103Dc042C5f7',
            _private_key='0x0',
        ))
        yield


@pytest.fixture
def mock_latest_data(consensus):
    blockstamp = ReferenceBlockStampFactory.build()
    consensus._get_latest_blockstamp = Mock(return_value=blockstamp)
    member_info = MemberInfoFactory.build(current_frame_consensus_report=int.to_bytes(1, 32))
    consensus.get_member_info = Mock(return_value=member_info)


# ----- Process report main ----------
def test_process_report_main(consensus, tx_utils, caplog):
    blockstamp = ReferenceBlockStampFactory.build()
    consensus._get_latest_blockstamp = Mock(return_value=blockstamp)
    member_info = MemberInfoFactory.build(is_report_member=True, current_frame_consensus_report=ZERO_HASH)
    consensus.get_member_info = Mock(return_value=member_info)
    consensus._send_report_hash = Mock()
    report_data = (1, 2, 3, 4, [5, 6], [7, 8], 9, 10, 11, 12, True, 13, HexBytes(int.to_bytes(14, 32)), 15)
    consensus.build_report = Mock(return_value=report_data)

    consensus.process_report(blockstamp)
    assert "Build report." in caplog.text
    assert "Calculate report hash." in caplog.text
    assert "Send report hash" in caplog.text
    assert "Quorum is not ready" in caplog.text


# ----- Hash calculations ----------
def test_hash_calculations(consensus):
    rd = ReportData(1, 2, 3, 4, [5, 6], [7, 8], 9, 10, 11, [12], 13, True, 13, HexBytes(int.to_bytes(14, 32)), 15)
    report_hash = consensus._get_report_hash(rd.as_tuple())
    assert isinstance(report_hash, HexBytes)
    assert report_hash == HexBytes('0x8028b6539e5a5690c15e14f075bd6484fbaa4a6dc2e39e9d1fe9000a5dfa9d14')


# ------ Process report hash -----------
def test_report_hash(web3, consensus, tx_utils, set_report_account):
<<<<<<< HEAD
    bs = ReferenceBlockStampFactory.build()
    consensus._process_report_hash(bs, HexBytes(int.to_bytes(1, 32)))
    # TODO add check that report hash was submitted
=======
    blockstamp = ReferenceBlockStampFactory.build()
    consensus._get_latest_blockstamp = Mock(return_value=blockstamp)
    member_info = MemberInfoFactory.build(is_report_member=True)
    consensus.get_member_info = Mock(return_value=member_info)
    consensus._send_report_hash = Mock()
    consensus._process_report_hash(blockstamp, HexBytes(int.to_bytes(1, 32)))
    consensus._send_report_hash.assert_called_once()
>>>>>>> bd19582a


def test_report_hash_member_not_in_fast_lane(web3, consensus, caplog):
    blockstamp = ReferenceBlockStampFactory.build()
    consensus._get_latest_blockstamp = Mock(return_value=blockstamp)
    member_info = MemberInfoFactory.build(
        is_fast_lane=False,
        current_frame_ref_slot=blockstamp.slot_number - 1
    )
    consensus.get_member_info = Mock(return_value=member_info)

    consensus._process_report_hash(blockstamp, HexBytes(int.to_bytes(1, 32)))
    assert "report will be postponed" in caplog.messages[-1]


def test_report_hash_member_is_not_report_member(consensus, caplog):
    blockstamp = ReferenceBlockStampFactory.build()
    consensus._get_latest_blockstamp = Mock(return_value=blockstamp)
    member_info = MemberInfoFactory.build(
        is_report_member=False,
    )
    consensus.get_member_info = Mock(return_value=member_info)

    consensus._process_report_hash(blockstamp, HexBytes(int.to_bytes(1, 32)))
    assert "Account can`t submit report hash" in caplog.messages[-1]


def test_do_not_report_same_hash(consensus, caplog, mock_latest_data):
    blockstamp = ReferenceBlockStampFactory.build()
    consensus._get_latest_blockstamp = Mock(return_value=blockstamp)
    member_info = MemberInfoFactory.build(
        is_report_member=True,
        current_frame_member_report=int.to_bytes(1, 32),
    )
    consensus.get_member_info = Mock(return_value=member_info)

    consensus._process_report_hash(blockstamp, HexBytes(int.to_bytes(1, 32)))
    assert "Provided hash already submitted" in caplog.messages[-1]


# -------- Process report data ---------
def test_quorum_is_no_ready(consensus, caplog):
    blockstamp = ReferenceBlockStampFactory.build()
    consensus._get_latest_blockstamp = Mock(return_value=blockstamp)
    member_info = MemberInfoFactory.build(current_frame_consensus_report=ZERO_HASH)
    consensus.get_member_info = Mock(return_value=member_info)

    report_data = tuple()
    report_hash = int.to_bytes(1, 32)
    consensus._process_report_data(blockstamp, report_data, report_hash)
    assert "Quorum is not ready." in caplog.messages[-1]


def test_process_report_data_hash_differs_from_quorums(consensus, caplog, mock_latest_data):
    blockstamp = ReferenceBlockStampFactory.build()
    report_data = tuple()
    report_hash = int.to_bytes(2, 32)

    consensus._process_report_data(blockstamp, report_data, report_hash)
    assert "Oracle`s hash differs from consensus report hash." in caplog.messages[-1]


def test_process_report_data_already_submitted(consensus, caplog, mock_latest_data):
    blockstamp = ReferenceBlockStampFactory.build()
    report_data = tuple()
    report_hash = int.to_bytes(1, 32)

    consensus._process_report_data(blockstamp, report_data, report_hash)
    assert "Main data already submitted." in caplog.messages[-1]


def test_process_report_data_main_data_submitted(consensus, caplog, mock_latest_data):
    blockstamp = ReferenceBlockStampFactory.build()
    report_data = tuple()
    report_hash = int.to_bytes(1, 32)

    consensus.is_main_data_submitted = Mock(side_effect=[False, True])

    consensus._process_report_data(blockstamp, report_data, report_hash)
    assert "Main data was submitted." in caplog.messages[-1]
    assert "Sleep for" not in caplog.text


def test_process_report_data_main_sleep_until_data_submitted(consensus, caplog, tx_utils, mock_latest_data):
    consensus.get_chain_config = Mock(return_value=ChainConfig(
        slots_per_epoch=32,
        seconds_per_slot=0,
        genesis_time=0,
    ))
    blockstamp = ReferenceBlockStampFactory.build()
    report_data = (1, 2, 3, 4, [5, 6], [7, 8], 9, 10, 11, 12, True, 13, HexBytes(int.to_bytes(14, 32)), 15)
    report_hash = int.to_bytes(1, 32)

    consensus.is_main_data_submitted = Mock(return_value=False)
    consensus._get_slot_delay_before_data_submit = Mock(return_value=100)

    consensus._process_report_data(blockstamp, report_data, report_hash)
    assert "Sleep for 100 slots before sending data." in caplog.text
    assert "Send report data. Contract version: [1]" in caplog.messages[-2]


def test_process_report_data_sleep_ends(consensus, caplog, mock_latest_data):
    consensus.get_chain_config = Mock(return_value=ChainConfig(
        slots_per_epoch=32,
        seconds_per_slot=0,
        genesis_time=0,
    ))
    blockstamp = ReferenceBlockStampFactory.build()
    report_data = tuple()
    report_hash = int.to_bytes(1, 32)

    false_count = 9999
    main_data_submitted_n_times = [False] * false_count + [True]
    consensus.is_main_data_submitted = Mock(side_effect=main_data_submitted_n_times)
    consensus._get_slot_delay_before_data_submit = Mock(return_value=10000)

    consensus._process_report_data(blockstamp, report_data, report_hash)
    assert "Sleep for 10000 slots before sending data." in caplog.text
    assert "Main data was submitted." in caplog.messages[-1]


def test_process_report_submit_report(consensus, tx_utils, caplog, mock_latest_data):
    blockstamp = ReferenceBlockStampFactory.build()
    report_data = (1, 2, 3, 4, [5, 6], [7, 8], 9, 10, 11, 12, True, 13, HexBytes(int.to_bytes(14, 32)), 15)
    report_hash = int.to_bytes(1, 32)

    main_data_submitted_base = [False, False]
    consensus.is_main_data_submitted = Mock(side_effect=main_data_submitted_base)
    consensus._get_slot_delay_before_data_submit = Mock(return_value=0)

    consensus._process_report_data(blockstamp, report_data, report_hash)
    assert "Send report data. Contract version: [1]" in caplog.messages[-2]


# ----- Test sleep calculations

@pytest.fixture
def mock_configs(consensus):
    consensus.get_chain_config = Mock(return_value=ChainConfig(
        slots_per_epoch=32,
        seconds_per_slot=0,
        genesis_time=0,
    ))
    consensus.get_frame_config = Mock(return_value=FrameConfig(
        initial_epoch=0,
        epochs_per_frame=12,
        fast_lane_length_slots=10,
    ))
    consensus.get_member_info = Mock(return_value=MemberInfoFactory.build(is_submit_member=False))


def test_get_slot_delay_before_data_submit(consensus, caplog, set_report_account, mock_configs):
    consensus._get_consensus_contract_members = Mock(return_value=([variables.ACCOUNT.address], None))
    delay = consensus._get_slot_delay_before_data_submit(ReferenceBlockStampFactory.build())
    assert delay == 6
    assert "Calculate slots to sleep." in caplog.messages[-1]


def test_get_slot_delay_before_data_submit_three_members(consensus, caplog, set_report_account, mock_configs):
    blockstamp = ReferenceBlockStampFactory.build()
    consensus._get_consensus_contract_members = Mock(
        return_value=[[variables.ACCOUNT.address, '0x1', '0x2'], None])
    delay = consensus._get_slot_delay_before_data_submit(blockstamp)
    assert delay == 18
    assert "Calculate slots to sleep." in caplog.messages[-1]<|MERGE_RESOLUTION|>--- conflicted
+++ resolved
@@ -3,18 +3,11 @@
 import pytest
 from hexbytes import HexBytes
 from src import variables
-<<<<<<< HEAD
-from src.modules.accounting.typings import Account, ReportData
-
-from tests.conftest import get_blockstamp_by_state
-from tests.factory.blockstamp import ReferenceBlockStampFactory
-=======
 from src.modules.accounting.typings import Account
 from src.modules.submodules.typings import ChainConfig, FrameConfig, ZERO_HASH
 
 from tests.factory.blockstamp import ReferenceBlockStampFactory
 from tests.factory.member_info import MemberInfoFactory
->>>>>>> bd19582a
 
 
 @pytest.fixture()
@@ -62,11 +55,6 @@
 
 # ------ Process report hash -----------
 def test_report_hash(web3, consensus, tx_utils, set_report_account):
-<<<<<<< HEAD
-    bs = ReferenceBlockStampFactory.build()
-    consensus._process_report_hash(bs, HexBytes(int.to_bytes(1, 32)))
-    # TODO add check that report hash was submitted
-=======
     blockstamp = ReferenceBlockStampFactory.build()
     consensus._get_latest_blockstamp = Mock(return_value=blockstamp)
     member_info = MemberInfoFactory.build(is_report_member=True)
@@ -74,7 +62,6 @@
     consensus._send_report_hash = Mock()
     consensus._process_report_hash(blockstamp, HexBytes(int.to_bytes(1, 32)))
     consensus._send_report_hash.assert_called_once()
->>>>>>> bd19582a
 
 
 def test_report_hash_member_not_in_fast_lane(web3, consensus, caplog):
