<<<<<<< HEAD
from unittest.mock import Mock, patch, MagicMock
=======
from http import HTTPStatus
from unittest.mock import MagicMock, Mock, patch
>>>>>>> c8b6267b

import pytest
import responses
from eth_utils import add_0x_prefix
from requests.exceptions import ConnectionError as RequestsConnectionError
from timeout_decorator import TimeoutError as DecoratorTimeoutError
from web3_multi_provider.multi_http_provider import NoActiveProviderError

from src import variables
from src.modules.submodules.exceptions import IncompatibleOracleVersion, IsNotMemberException
from src.modules.submodules.oracle_module import BaseModule, ModuleExecuteDelay
from src.providers.http_provider import NotOkResponse
from src.providers.keys.client import KeysOutdatedException
from src.types import BlockStamp
from src.utils.slot import InconsistentData, NoSlotsAvailable, SlotNotFinalized
from tests.factory.blockstamp import ReferenceBlockStampFactory
from tests.factory.configs import BlockDetailsResponseFactory


class SimpleOracle(BaseModule):
    call_count: int = 0

    def execute_module(self, blockstamp):
        self.call_count += 1
        return ModuleExecuteDelay.NEXT_FINALIZED_EPOCH

    def refresh_contracts(self):
        pass


@pytest.fixture(autouse=True)
def set_default_sleep(monkeypatch):
    with monkeypatch.context():
        monkeypatch.setattr(variables, "CYCLE_SLEEP_IN_SECONDS", 1)
        yield


@pytest.fixture()
def oracle(web3):
    return SimpleOracle(web3)


@pytest.mark.unit
def test_receive_last_finalized_slot(oracle):
    block_details = BlockDetailsResponseFactory.build()
    execution_payload = block_details.message.body.execution_payload
    oracle.w3.cc.get_block_details.return_value = block_details

    slot = oracle._receive_last_finalized_slot()

    assert slot == BlockStamp(
        state_root=block_details.message.state_root,
        slot_number=block_details.message.slot,
        block_hash=add_0x_prefix(execution_payload.block_hash),
        block_number=execution_payload.block_number,
        block_timestamp=execution_payload.timestamp,
    )


@pytest.mark.unit
@responses.activate
def test_cycle_handler_run_once_per_slot(oracle, web3):
    web3.lido_contracts.has_contract_address_changed = Mock()
    oracle._receive_last_finalized_slot = Mock(return_value=ReferenceBlockStampFactory.build(slot_number=1))
    responses.get('http://localhost:8000/pulse/', status=HTTPStatus.OK)

    oracle.cycle_handler()
    assert oracle.call_count == 1
    assert web3.lido_contracts.has_contract_address_changed.call_count == 1

    oracle.cycle_handler()
    assert oracle.call_count == 1
    assert web3.lido_contracts.has_contract_address_changed.call_count == 1

    oracle._receive_last_finalized_slot = Mock(return_value=ReferenceBlockStampFactory.build(slot_number=2))
    oracle.cycle_handler()
    assert oracle.call_count == 2
    assert web3.lido_contracts.has_contract_address_changed.call_count == 2


@pytest.mark.unit
def test_run_as_daemon(oracle):
    times = 0

    def _throw_on_third_call():
        nonlocal times
        times += 1
        if times == 3:
            raise Exception("Cycle failed")

    oracle.cycle_handler = Mock(side_effect=_throw_on_third_call)

    with pytest.raises(Exception, match="Cycle failed"):
        oracle.run_as_daemon()

    assert oracle.cycle_handler.call_count == 3


@pytest.mark.unit
@pytest.mark.parametrize(
    "ex",
    [
        DecoratorTimeoutError("Fake exception"),
        NoActiveProviderError("Fake exception"),
        RequestsConnectionError("Fake exception"),
        NotOkResponse(status=500, text="Fake exception"),
        NoSlotsAvailable("Fake exception"),
        SlotNotFinalized("Fake exception"),
        InconsistentData("Fake exception"),
        KeysOutdatedException("Fake exception"),
    ],
    ids=lambda param: f"{type(param).__name__}",
)
def test_cycle_no_fail_on_retryable_error(oracle: BaseModule, ex: Exception):
    oracle.w3.lido_contracts = MagicMock()
    with patch.object(
        oracle, "_receive_last_finalized_slot", return_value=MagicMock(slot_number=1111111)
    ), patch.object(oracle.w3.lido_contracts, "has_contract_address_changed", return_value=False), patch.object(
        oracle, "execute_module", side_effect=ex
    ):
        oracle._cycle()
    # test node availability
    with patch.object(oracle, "_receive_last_finalized_slot", side_effect=ex):
        oracle._cycle()


@pytest.mark.unit
@pytest.mark.parametrize(
    "ex",
    [
        IsNotMemberException("Fake exception"),
        IncompatibleOracleVersion("Fake exception"),
    ],
    ids=lambda param: f"{type(param).__name__}",
)
def test_run_cycle_fails_on_critical_exceptions(oracle: BaseModule, ex: Exception):
    oracle.w3.lido_contracts = MagicMock()
    with patch.object(
        oracle, "_receive_last_finalized_slot", return_value=MagicMock(slot_number=1111111)
    ), patch.object(oracle.w3.lido_contracts, "has_contract_address_changed", return_value=False), patch.object(
        oracle, "execute_module", side_effect=ex
    ), pytest.raises(
        type(ex), match="Fake exception"
    ):
        oracle._cycle()
    # test node availability
    with patch.object(oracle, "_receive_last_finalized_slot", side_effect=ex), pytest.raises(
        type(ex), match="Fake exception"
    ):
        oracle._cycle()<|MERGE_RESOLUTION|>--- conflicted
+++ resolved
@@ -1,9 +1,5 @@
-<<<<<<< HEAD
-from unittest.mock import Mock, patch, MagicMock
-=======
 from http import HTTPStatus
 from unittest.mock import MagicMock, Mock, patch
->>>>>>> c8b6267b
 
 import pytest
 import responses
