--- conflicted
+++ resolved
@@ -202,14 +202,9 @@
             staking_module=StakingModuleFactory.build(priority_exit_share_threshold=0.15 * 1000),
         ),
     )
-<<<<<<< HEAD
-    result = iterator._no_predicate(node_operator_2)
-    assert result == (0, -1950, -1975, -185, 0, -2000, 20)
-=======
 
     result = iterator._no_predicate(node_operator_2)
     assert result == (-1950, -1975, -185, 0, -2000, 20)
->>>>>>> aadca7a3
 
     result = iterator._no_predicate(node_operator_1)
     assert result == (-50, -75, -185, -1000, -100, 10)
