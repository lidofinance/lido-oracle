--- conflicted
+++ resolved
@@ -134,27 +134,13 @@
 
 def test_find_frame_returns_correct_frame():
     state = State()
-<<<<<<< HEAD
-    state._epochs_to_process = tuple(sequence(0, 31))
-    state._epochs_per_frame = 32
-    state.data = {(0, 31): defaultdict(DutyAccumulator)}
-=======
     state.frames = [(0, 31)]
-    state.data = {(0, 31): defaultdict(AttestationsAccumulator)}
->>>>>>> e5f601e8
     assert state.find_frame(15) == (0, 31)
 
 
 def test_find_frame_raises_error_for_out_of_range_epoch():
     state = State()
-<<<<<<< HEAD
-    state._epochs_to_process = tuple(sequence(0, 31))
-    state._epochs_per_frame = 32
-    state.data = {(0, 31): defaultdict(DutyAccumulator)}
-=======
     state.frames = [(0, 31)]
-    state.data = {(0, 31): defaultdict(AttestationsAccumulator)}
->>>>>>> e5f601e8
     with pytest.raises(ValueError, match="Epoch 32 is out of frames range"):
         state.find_frame(32)
 
@@ -162,55 +148,38 @@
 def test_increment_att_duty_adds_duty_correctly():
     state = State()
     frame = (0, 31)
-<<<<<<< HEAD
+    state.frames = [frame]
+    duty_epoch, _ = frame
     state.att_data = {
         frame: defaultdict(DutyAccumulator, {ValidatorIndex(1): DutyAccumulator(10, 5)}),
     }
-    state.increment_att_duty(frame, ValidatorIndex(1), True)
+    state.increment_att_duty(duty_epoch, ValidatorIndex(1), True)
     assert state.att_data[frame][ValidatorIndex(1)].assigned == 11
     assert state.att_data[frame][ValidatorIndex(1)].included == 6
-=======
-    state.frames = [frame]
-    duty_epoch, _ = frame
-    state.data = {
-        frame: defaultdict(AttestationsAccumulator, {ValidatorIndex(1): AttestationsAccumulator(10, 5)}),
-    }
-    state.increment_duty(duty_epoch, ValidatorIndex(1), True)
-    assert state.data[frame][ValidatorIndex(1)].assigned == 11
-    assert state.data[frame][ValidatorIndex(1)].included == 6
->>>>>>> e5f601e8
 
 
 def test_increment_prop_duty_adds_duty_correctly():
     state = State()
     frame = (0, 31)
-<<<<<<< HEAD
+    state.frames = [frame]
+    duty_epoch, _ = frame
     state.prop_data = {
         frame: defaultdict(DutyAccumulator, {ValidatorIndex(1): DutyAccumulator(10, 5)}),
     }
-    state.increment_prop_duty(frame, ValidatorIndex(1), True)
+    state.increment_prop_duty(duty_epoch, ValidatorIndex(1), True)
     assert state.prop_data[frame][ValidatorIndex(1)].assigned == 11
     assert state.prop_data[frame][ValidatorIndex(1)].included == 6
-=======
-    state.frames = [frame]
-    duty_epoch, _ = frame
-    state.data = {
-        frame: defaultdict(AttestationsAccumulator),
-    }
-    state.increment_duty(duty_epoch, ValidatorIndex(2), True)
-    assert state.data[frame][ValidatorIndex(2)].assigned == 1
-    assert state.data[frame][ValidatorIndex(2)].included == 1
->>>>>>> e5f601e8
 
 
 def test_increment_sync_duty_adds_duty_correctly():
     state = State()
     frame = (0, 31)
-<<<<<<< HEAD
+    state.frames = [frame]
+    duty_epoch, _ = frame
     state.sync_data = {
         frame: defaultdict(DutyAccumulator, {ValidatorIndex(1): DutyAccumulator(10, 5)}),
     }
-    state.increment_sync_duty(frame, ValidatorIndex(1), True)
+    state.increment_sync_duty(duty_epoch, ValidatorIndex(1), True)
     assert state.sync_data[frame][ValidatorIndex(1)].assigned == 11
     assert state.sync_data[frame][ValidatorIndex(1)].included == 6
 
@@ -218,10 +187,12 @@
 def test_increment_att_duty_creates_new_validator_entry():
     state = State()
     frame = (0, 31)
+    state.frames = [frame]
+    duty_epoch, _ = frame
     state.att_data = {
         frame: defaultdict(DutyAccumulator),
     }
-    state.increment_att_duty(frame, ValidatorIndex(2), True)
+    state.increment_att_duty(duty_epoch, ValidatorIndex(2), True)
     assert state.att_data[frame][ValidatorIndex(2)].assigned == 1
     assert state.att_data[frame][ValidatorIndex(2)].included == 1
 
@@ -229,10 +200,12 @@
 def test_increment_prop_duty_creates_new_validator_entry():
     state = State()
     frame = (0, 31)
+    state.frames = [frame]
+    duty_epoch, _ = frame
     state.prop_data = {
         frame: defaultdict(DutyAccumulator),
     }
-    state.increment_prop_duty(frame, ValidatorIndex(2), True)
+    state.increment_prop_duty(duty_epoch, ValidatorIndex(2), True)
     assert state.prop_data[frame][ValidatorIndex(2)].assigned == 1
     assert state.prop_data[frame][ValidatorIndex(2)].included == 1
 
@@ -240,10 +213,12 @@
 def test_increment_sync_duty_creates_new_validator_entry():
     state = State()
     frame = (0, 31)
+    state.frames = [frame]
+    duty_epoch, _ = frame
     state.sync_data = {
         frame: defaultdict(DutyAccumulator),
     }
-    state.increment_sync_duty(frame, ValidatorIndex(2), True)
+    state.increment_sync_duty(duty_epoch, ValidatorIndex(2), True)
     assert state.sync_data[frame][ValidatorIndex(2)].assigned == 1
     assert state.sync_data[frame][ValidatorIndex(2)].included == 1
 
@@ -251,10 +226,12 @@
 def test_increment_att_duty_handles_non_included_duty():
     state = State()
     frame = (0, 31)
+    state.frames = [frame]
+    duty_epoch, _ = frame
     state.att_data = {
         frame: defaultdict(DutyAccumulator, {ValidatorIndex(1): DutyAccumulator(10, 5)}),
     }
-    state.increment_att_duty(frame, ValidatorIndex(1), False)
+    state.increment_att_duty(duty_epoch, ValidatorIndex(1), False)
     assert state.att_data[frame][ValidatorIndex(1)].assigned == 11
     assert state.att_data[frame][ValidatorIndex(1)].included == 5
 
@@ -262,10 +239,12 @@
 def test_increment_prop_duty_handles_non_included_duty():
     state = State()
     frame = (0, 31)
+    state.frames = [frame]
+    duty_epoch, _ = frame
     state.prop_data = {
         frame: defaultdict(DutyAccumulator, {ValidatorIndex(1): DutyAccumulator(10, 5)}),
     }
-    state.increment_prop_duty(frame, ValidatorIndex(1), False)
+    state.increment_prop_duty(duty_epoch, ValidatorIndex(1), False)
     assert state.prop_data[frame][ValidatorIndex(1)].assigned == 11
     assert state.prop_data[frame][ValidatorIndex(1)].included == 5
 
@@ -273,42 +252,47 @@
 def test_increment_sync_duty_handles_non_included_duty():
     state = State()
     frame = (0, 31)
+    state.frames = [frame]
+    duty_epoch, _ = frame
     state.sync_data = {
         frame: defaultdict(DutyAccumulator, {ValidatorIndex(1): DutyAccumulator(10, 5)}),
     }
-    state.increment_sync_duty(frame, ValidatorIndex(1), False)
+    state.increment_sync_duty(duty_epoch, ValidatorIndex(1), False)
     assert state.sync_data[frame][ValidatorIndex(1)].assigned == 11
     assert state.sync_data[frame][ValidatorIndex(1)].included == 5
-=======
-    state.frames = [frame]
-    frame = (0, 31)
-    duty_epoch, _ = frame
-    state.data = {
-        frame: defaultdict(AttestationsAccumulator, {ValidatorIndex(1): AttestationsAccumulator(10, 5)}),
-    }
-    state.increment_duty(duty_epoch, ValidatorIndex(1), False)
-    assert state.data[frame][ValidatorIndex(1)].assigned == 11
-    assert state.data[frame][ValidatorIndex(1)].included == 5
->>>>>>> e5f601e8
-
-
-def test_increment_duty_raises_error_for_out_of_range_epoch():
-    state = State()
-<<<<<<< HEAD
-    state.att_data = {
-        (0, 31): defaultdict(DutyAccumulator),
-    }
-    with pytest.raises(KeyError):
-        state.increment_att_duty((0, 32), ValidatorIndex(1), True)
-=======
-    frame = (0, 31)
-    state.frames = [frame]
-    state.data = {
-        frame: defaultdict(AttestationsAccumulator),
+
+
+def test_increment_att_duty_raises_error_for_out_of_range_epoch():
+    state = State()
+    frame = (0, 31)
+    state.frames = [frame]
+    state.att_data = {
+        (0, 31): defaultdict(DutyAccumulator),
     }
     with pytest.raises(ValueError, match="is out of frames range"):
-        state.increment_duty(32, ValidatorIndex(1), True)
->>>>>>> e5f601e8
+        state.increment_att_duty(32, ValidatorIndex(1), True)
+
+
+def test_increment_prop_duty_raises_error_for_out_of_range_epoch():
+    state = State()
+    frame = (0, 31)
+    state.frames = [frame]
+    state.att_data = {
+        (0, 31): defaultdict(DutyAccumulator),
+    }
+    with pytest.raises(ValueError, match="is out of frames range"):
+        state.increment_prop_duty(32, ValidatorIndex(1), True)
+
+
+def test_increment_sync_duty_raises_error_for_out_of_range_epoch():
+    state = State()
+    frame = (0, 31)
+    state.frames = [frame]
+    state.att_data = {
+        (0, 31): defaultdict(DutyAccumulator),
+    }
+    with pytest.raises(ValueError, match="is out of frames range"):
+        state.increment_sync_duty(32, ValidatorIndex(1), True)
 
 
 def test_add_processed_epoch_adds_epoch_to_processed_set():
@@ -350,9 +334,7 @@
 def test_init_or_migrate_migrates_data():
     state = State()
     state._consensus_version = 1
-<<<<<<< HEAD
-    state._epochs_to_process = tuple(sequence(0, 63))
-    state._epochs_per_frame = 32
+    state.frames = [(0, 31), (32, 63)]
     state.att_data = {
         (0, 31): defaultdict(DutyAccumulator, {ValidatorIndex(1): DutyAccumulator(10, 5)}),
         (32, 63): defaultdict(DutyAccumulator, {ValidatorIndex(1): DutyAccumulator(20, 15)}),
@@ -366,7 +348,7 @@
         (32, 63): defaultdict(DutyAccumulator, {ValidatorIndex(3): DutyAccumulator(20, 15)}),
     }
     state.commit = Mock()
-    state.init_or_migrate(0, 63, 64, 1)
+    state.migrate(0, 63, 64, 1)
     assert state.att_data == {
         (0, 63): defaultdict(DutyAccumulator, {ValidatorIndex(1): DutyAccumulator(30, 20)}),
     }
@@ -375,17 +357,6 @@
     }
     assert state.sync_data == {
         (0, 63): defaultdict(DutyAccumulator, {ValidatorIndex(3): DutyAccumulator(30, 20)}),
-=======
-    state.frames = [(0, 31), (32, 63)]
-    state.data = {
-        (0, 31): defaultdict(AttestationsAccumulator, {ValidatorIndex(1): AttestationsAccumulator(10, 5)}),
-        (32, 63): defaultdict(AttestationsAccumulator, {ValidatorIndex(1): AttestationsAccumulator(20, 15)}),
-    }
-    state.commit = Mock()
-    state.migrate(0, 63, 64, 1)
-    assert state.data == {
-        (0, 63): defaultdict(AttestationsAccumulator, {ValidatorIndex(1): AttestationsAccumulator(30, 20)}),
->>>>>>> e5f601e8
     }
     state.commit.assert_called_once()
 
@@ -393,9 +364,7 @@
 def test_init_or_migrate_invalidates_unmigrated_frames():
     state = State()
     state._consensus_version = 1
-<<<<<<< HEAD
-    state._epochs_to_process = tuple(sequence(0, 63))
-    state._epochs_per_frame = 64
+    state.frames = [(0, 63)]
     state.att_data = {
         (0, 63): defaultdict(DutyAccumulator, {ValidatorIndex(1): DutyAccumulator(30, 20)}),
     }
@@ -404,27 +373,17 @@
     }
     state.sync_data = {
         (0, 63): defaultdict(DutyAccumulator, {ValidatorIndex(3): DutyAccumulator(30, 20)}),
-    }
-    state.commit = Mock()
-    state.init_or_migrate(0, 31, 32, 1)
-    assert state.att_data == {
-        (0, 31): defaultdict(DutyAccumulator),
-    }
-    assert state.prop_data == {
-        (0, 31): defaultdict(DutyAccumulator),
-    }
-    assert state.sync_data == {
-        (0, 31): defaultdict(DutyAccumulator),
-=======
-    state.frames = [(0, 63)]
-    state.data = {
-        (0, 63): defaultdict(AttestationsAccumulator, {ValidatorIndex(1): AttestationsAccumulator(30, 20)}),
     }
     state.commit = Mock()
     state.migrate(0, 31, 32, 1)
-    assert state.data == {
-        (0, 31): defaultdict(AttestationsAccumulator),
->>>>>>> e5f601e8
+    assert state.att_data == {
+        (0, 31): defaultdict(DutyAccumulator),
+    }
+    assert state.prop_data == {
+        (0, 31): defaultdict(DutyAccumulator),
+    }
+    assert state.sync_data == {
+        (0, 31): defaultdict(DutyAccumulator),
     }
     assert state._processed_epochs == set()
     state.commit.assert_called_once()
@@ -433,9 +392,7 @@
 def test_init_or_migrate_discards_unmigrated_frame():
     state = State()
     state._consensus_version = 1
-<<<<<<< HEAD
-    state._epochs_to_process = tuple(sequence(0, 95))
-    state._epochs_per_frame = 32
+    state.frames = [(0, 31), (32, 63), (64, 95)]
     state.att_data = {
         (0, 31): defaultdict(DutyAccumulator, {ValidatorIndex(1): DutyAccumulator(10, 5)}),
         (32, 63): defaultdict(DutyAccumulator, {ValidatorIndex(1): DutyAccumulator(20, 15)}),
@@ -453,7 +410,7 @@
     }
     state._processed_epochs = set(sequence(0, 95))
     state.commit = Mock()
-    state.init_or_migrate(0, 63, 32, 1)
+    state.migrate(0, 63, 32, 1)
     assert state.att_data == {
         (0, 31): defaultdict(DutyAccumulator, {ValidatorIndex(1): DutyAccumulator(10, 5)}),
         (32, 63): defaultdict(DutyAccumulator, {ValidatorIndex(1): DutyAccumulator(20, 15)}),
@@ -465,20 +422,6 @@
     assert state.sync_data == {
         (0, 31): defaultdict(DutyAccumulator, {ValidatorIndex(3): DutyAccumulator(10, 5)}),
         (32, 63): defaultdict(DutyAccumulator, {ValidatorIndex(3): DutyAccumulator(20, 15)}),
-=======
-    state.frames = [(0, 31), (32, 63), (64, 95)]
-    state.data = {
-        (0, 31): defaultdict(AttestationsAccumulator, {ValidatorIndex(1): AttestationsAccumulator(10, 5)}),
-        (32, 63): defaultdict(AttestationsAccumulator, {ValidatorIndex(1): AttestationsAccumulator(20, 15)}),
-        (64, 95): defaultdict(AttestationsAccumulator, {ValidatorIndex(1): AttestationsAccumulator(30, 25)}),
-    }
-    state._processed_epochs = set(sequence(0, 95))
-    state.commit = Mock()
-    state.migrate(0, 63, 32, 1)
-    assert state.data == {
-        (0, 31): defaultdict(AttestationsAccumulator, {ValidatorIndex(1): AttestationsAccumulator(10, 5)}),
-        (32, 63): defaultdict(AttestationsAccumulator, {ValidatorIndex(1): AttestationsAccumulator(20, 15)}),
->>>>>>> e5f601e8
     }
     assert state._processed_epochs == set(sequence(0, 63))
     state.commit.assert_called_once()
@@ -500,24 +443,15 @@
         (0, 31): defaultdict(DutyAccumulator, {ValidatorIndex(3): DutyAccumulator(10, 5)}),
         (32, 63): defaultdict(DutyAccumulator, {ValidatorIndex(3): DutyAccumulator(20, 15)}),
     }
-    new_att = {(0, 63): defaultdict(DutyAccumulator)}
-    new_prop = {(0, 63): defaultdict(DutyAccumulator)}
-    new_sync = {(0, 63): defaultdict(DutyAccumulator)}
-    migration_status = state._migrate_frames_data(current_frames, new_frames, new_att, new_prop, new_sync)
-    assert new_att == {
+    state._migrate_frames_data(new_frames)
+    assert state.att_data == {
         (0, 63): defaultdict(DutyAccumulator, {ValidatorIndex(1): DutyAccumulator(30, 20)})
     }
-<<<<<<< HEAD
-    assert new_prop == {
+    assert state.prop_data == {
         (0, 63): defaultdict(DutyAccumulator, {ValidatorIndex(2): DutyAccumulator(30, 20)})
     }
-    assert new_sync == {
+    assert state.sync_data == {
         (0, 63): defaultdict(DutyAccumulator, {ValidatorIndex(3): DutyAccumulator(30, 20)})
-=======
-    state._migrate_frames_data(new_frames)
-    assert state.data == {
-        (0, 63): defaultdict(AttestationsAccumulator, {ValidatorIndex(1): AttestationsAccumulator(30, 20)})
->>>>>>> e5f601e8
     }
 
 
@@ -531,28 +465,18 @@
     state.prop_data = {
         (0, 31): defaultdict(DutyAccumulator, {ValidatorIndex(2): DutyAccumulator(10, 5)}),
     }
-<<<<<<< HEAD
     state.sync_data = {
         (0, 31): defaultdict(DutyAccumulator, {ValidatorIndex(3): DutyAccumulator(10, 5)}),
     }
-    new_att = {(0, 31): defaultdict(DutyAccumulator)}
-    new_prop = {(0, 31): defaultdict(DutyAccumulator)}
-    new_sync = {(0, 31): defaultdict(DutyAccumulator)}
-
-    migration_status = state._migrate_frames_data(current_frames, new_frames, new_att, new_prop, new_sync)
-    assert new_att == {
+    state._migrate_frames_data(new_frames)
+    assert state.att_data == {
         (0, 31): defaultdict(DutyAccumulator, {ValidatorIndex(1): DutyAccumulator(10, 5)})
     }
-    assert new_prop == {
+    assert state.prop_data == {
         (0, 31): defaultdict(DutyAccumulator, {ValidatorIndex(2): DutyAccumulator(10, 5)})
     }
-    assert new_sync == {
+    assert state.sync_data == {
         (0, 31): defaultdict(DutyAccumulator, {ValidatorIndex(3): DutyAccumulator(10, 5)})
-=======
-    state._migrate_frames_data(new_frames)
-    assert state.data == {
-        (0, 31): defaultdict(AttestationsAccumulator, {ValidatorIndex(1): AttestationsAccumulator(10, 5)})
->>>>>>> e5f601e8
     }
 
 
@@ -572,52 +496,31 @@
         (0, 31): defaultdict(DutyAccumulator, {ValidatorIndex(3): DutyAccumulator(10, 5)}),
         (32, 63): defaultdict(DutyAccumulator, {ValidatorIndex(3): DutyAccumulator(20, 15)}),
     }
-<<<<<<< HEAD
-    new_att = {(0, 31): defaultdict(DutyAccumulator), (32, 95): defaultdict(DutyAccumulator)}
-    new_prop = {(0, 31): defaultdict(DutyAccumulator), (32, 95): defaultdict(DutyAccumulator)}
-    new_sync = {(0, 31): defaultdict(DutyAccumulator), (32, 95): defaultdict(DutyAccumulator)}
-    migration_status = state._migrate_frames_data(current_frames, new_frames, new_att, new_prop, new_sync)
-    assert new_att == {
+    state._migrate_frames_data(new_frames)
+    assert state.att_data == {
         (0, 31): defaultdict(DutyAccumulator, {ValidatorIndex(1): DutyAccumulator(10, 5)}),
         (32, 95): defaultdict(DutyAccumulator, {ValidatorIndex(1): DutyAccumulator(20, 15)}),
     }
-    assert new_prop == {
+    assert state.prop_data == {
         (0, 31): defaultdict(DutyAccumulator, {ValidatorIndex(2): DutyAccumulator(10, 5)}),
         (32, 95): defaultdict(DutyAccumulator, {ValidatorIndex(2): DutyAccumulator(20, 15)}),
     }
-    assert new_sync == {
+    assert state.sync_data == {
         (0, 31): defaultdict(DutyAccumulator, {ValidatorIndex(3): DutyAccumulator(10, 5)}),
         (32, 95): defaultdict(DutyAccumulator, {ValidatorIndex(3): DutyAccumulator(20, 15)}),
-=======
-    state._migrate_frames_data(new_frames)
-    assert state.data == {
-        (0, 31): defaultdict(AttestationsAccumulator, {ValidatorIndex(1): AttestationsAccumulator(10, 5)}),
-        (32, 95): defaultdict(AttestationsAccumulator, {ValidatorIndex(1): AttestationsAccumulator(20, 15)}),
->>>>>>> e5f601e8
-    }
-
+    }
 
 def test_migrate_frames_data_handles_no_data():
     state = State()
     state.frames = [(0, 31)]
     new_frames = [(0, 31)]
-<<<<<<< HEAD
-    state.att_data = {frame: defaultdict(DutyAccumulator) for frame in current_frames}
-    state.prop_data = {frame: defaultdict(DutyAccumulator) for frame in current_frames}
-    state.sync_data = {frame: defaultdict(DutyAccumulator) for frame in current_frames}
-    new_att = {frame: defaultdict(DutyAccumulator) for frame in new_frames}
-    new_prop = {frame: defaultdict(DutyAccumulator) for frame in new_frames}
-    new_sync = {frame: defaultdict(DutyAccumulator) for frame in new_frames}
-    migration_status = state._migrate_frames_data(current_frames, new_frames, new_att, new_prop, new_sync)
-    assert new_att == {(0, 31): defaultdict(DutyAccumulator)}
-    assert new_prop == {(0, 31): defaultdict(DutyAccumulator)}
-    assert new_sync == {(0, 31): defaultdict(DutyAccumulator)}
-    assert migration_status == {(0, 31): True}
-=======
-    state.data = {frame: defaultdict(AttestationsAccumulator) for frame in state.frames}
+    state.att_data = {frame: defaultdict(DutyAccumulator) for frame in state.frames}
+    state.prop_data = {frame: defaultdict(DutyAccumulator) for frame in state.frames}
+    state.sync_data = {frame: defaultdict(DutyAccumulator) for frame in state.frames}
     state._migrate_frames_data(new_frames)
-    assert state.data == {(0, 31): defaultdict(AttestationsAccumulator)}
->>>>>>> e5f601e8
+    assert state.att_data == {(0, 31): defaultdict(DutyAccumulator)}
+    assert state.prop_data == {(0, 31): defaultdict(DutyAccumulator)}
+    assert state.sync_data == {(0, 31): defaultdict(DutyAccumulator)}
 
 
 def test_migrate_frames_data_handles_wider_old_frame():
@@ -633,28 +536,18 @@
     state.sync_data = {
         (0, 63): defaultdict(DutyAccumulator, {ValidatorIndex(3): DutyAccumulator(30, 20)}),
     }
-    new_att = {frame: defaultdict(DutyAccumulator) for frame in new_frames}
-    new_prop = {frame: defaultdict(DutyAccumulator) for frame in new_frames}
-    new_sync = {frame: defaultdict(DutyAccumulator) for frame in new_frames}
-    migration_status = state._migrate_frames_data(current_frames, new_frames, new_att, new_prop, new_sync)
-    assert new_att == {
+    state._migrate_frames_data(new_frames)
+    assert state.att_data == {
         (0, 31): defaultdict(DutyAccumulator),
         (32, 63): defaultdict(DutyAccumulator),
     }
-    assert new_prop == {
+    assert state.prop_data == {
         (0, 31): defaultdict(DutyAccumulator),
         (32, 63): defaultdict(DutyAccumulator),
     }
-<<<<<<< HEAD
-    assert new_sync == {
+    assert state.sync_data == {
         (0, 31): defaultdict(DutyAccumulator),
         (32, 63): defaultdict(DutyAccumulator),
-=======
-    state._migrate_frames_data(new_frames)
-    assert state.data == {
-        (0, 31): defaultdict(AttestationsAccumulator),
-        (32, 63): defaultdict(AttestationsAccumulator),
->>>>>>> e5f601e8
     }
 
 
