--- conflicted
+++ resolved
@@ -22,18 +22,11 @@
     State.file = Mock(return_value=state_file_path)
 
 
-<<<<<<< HEAD
 class TestCachePathConfigurable:
     @pytest.fixture()
     def mock_state_file(self):
         # NOTE: Overrides file-level mock_state_file to check the mechanic.
         pass
-=======
-@pytest.mark.unit
-def test_attestation_aggregate_perf():
-    aggr = AttestationsAccumulator(included=333, assigned=777)
-    assert aggr.perf == pytest.approx(0.4285, abs=1e-4)
->>>>>>> c8b6267b
 
     @pytest.fixture()
     def cache_path(self, tmp_path: Path, monkeypatch: pytest.MonkeyPatch) -> Path:
@@ -47,13 +40,8 @@
         state = State()
         assert state.buffer == cache_path / "cache.buf"
 
-<<<<<<< HEAD
-=======
-@pytest.mark.unit
-def test_state_avg_perf():
-    state = State()
->>>>>>> c8b6267b
-
+
+@pytest.mark.unit
 def test_load_restores_state_from_file():
     state = State()
     state.data = {
@@ -64,12 +52,14 @@
     assert loaded_state.data == state.data
 
 
+@pytest.mark.unit
 def test_load_returns_new_instance_if_file_not_found(state_file_path: Path):
     assert not state_file_path.exists()
     state = State.load()
     assert state.is_empty
 
 
+@pytest.mark.unit
 def test_load_returns_new_instance_if_empty_object(state_file_path: Path):
     with open(state_file_path, "wb") as f:
         pickle.dump(None, f)
@@ -77,12 +67,8 @@
     assert state.is_empty
 
 
-<<<<<<< HEAD
+@pytest.mark.unit
 def test_commit_saves_state_to_file(state_file_path: Path, monkeypatch: pytest.MonkeyPatch):
-=======
-@pytest.mark.unit
-def test_state_frame():
->>>>>>> c8b6267b
     state = State()
     state.data = {
         (0, 31): defaultdict(DutyAccumulator, {ValidatorIndex(1): DutyAccumulator(10, 5)}),
@@ -97,41 +83,35 @@
         os_replace_mock.assert_called_once_with(state_file_path.with_suffix(".buf"), state_file_path)
 
 
+@pytest.mark.unit
 def test_is_empty_returns_true_for_empty_state():
     state = State()
     assert state.is_empty
 
 
+@pytest.mark.unit
 def test_is_empty_returns_false_for_non_empty_state():
     state = State()
     state.data = {(0, 31): NetworkDuties()}
     assert not state.is_empty
 
 
+@pytest.mark.unit
 def test_unprocessed_epochs_raises_error_if_epochs_not_set():
     state = State()
     with pytest.raises(ValueError, match="Epochs to process are not set"):
         state.unprocessed_epochs
 
 
+@pytest.mark.unit
 def test_unprocessed_epochs_returns_correct_set():
     state = State()
     state._epochs_to_process = tuple(sequence(0, 95))
     state._processed_epochs = set(sequence(0, 63))
     assert state.unprocessed_epochs == set(sequence(64, 95))
 
-<<<<<<< HEAD
-=======
-@pytest.mark.unit
-def test_state_attestations():
-    state = State(
-        {
-            ValidatorIndex(0): AttestationsAccumulator(included=333, assigned=777),
-            ValidatorIndex(1): AttestationsAccumulator(included=167, assigned=223),
-        }
-    )
->>>>>>> c8b6267b
-
+
+@pytest.mark.unit
 def test_is_fulfilled_returns_true_if_no_unprocessed_epochs():
     state = State()
     state._epochs_to_process = tuple(sequence(0, 95))
@@ -139,47 +119,29 @@
     assert state.is_fulfilled
 
 
+@pytest.mark.unit
 def test_is_fulfilled_returns_false_if_unprocessed_epochs_exist():
     state = State()
     state._epochs_to_process = tuple(sequence(0, 95))
     state._processed_epochs = set(sequence(0, 63))
     assert not state.is_fulfilled
 
-<<<<<<< HEAD
-=======
-@pytest.mark.unit
-def test_state_load():
-    orig = State(
-        {
-            ValidatorIndex(0): AttestationsAccumulator(included=333, assigned=777),
-            ValidatorIndex(1): AttestationsAccumulator(included=167, assigned=223),
-        }
-    )
->>>>>>> c8b6267b
-
+
+@pytest.mark.unit
 def test_calculate_frames_handles_exact_frame_size():
     epochs = tuple(range(10))
     frames = State._calculate_frames(epochs, 5)
     assert frames == [(0, 4), (5, 9)]
 
 
-<<<<<<< HEAD
+@pytest.mark.unit
 def test_calculate_frames_raises_error_for_insufficient_epochs():
     epochs = tuple(range(8))
     with pytest.raises(ValueError, match="Insufficient epochs to form a frame"):
         State._calculate_frames(epochs, 5)
-=======
-@pytest.mark.unit
-def test_state_clear():
-    state = State(
-        {
-            ValidatorIndex(0): AttestationsAccumulator(included=333, assigned=777),
-            ValidatorIndex(1): AttestationsAccumulator(included=167, assigned=223),
-        }
-    )
->>>>>>> c8b6267b
-
-
+
+
+@pytest.mark.unit
 def test_clear_resets_state_to_empty():
     state = State()
     state.data = {(0, 31): defaultdict(DutyAccumulator, {ValidatorIndex(1): DutyAccumulator(10, 5)})}
@@ -187,35 +149,22 @@
     assert state.is_empty
 
 
-<<<<<<< HEAD
+@pytest.mark.unit
 def test_find_frame_returns_correct_frame():
-=======
-@pytest.mark.unit
-def test_state_add_processed_epoch():
->>>>>>> c8b6267b
     state = State()
     state.frames = [(0, 31)]
     assert state.find_frame(15) == (0, 31)
 
 
-<<<<<<< HEAD
+@pytest.mark.unit
 def test_find_frame_raises_error_for_out_of_range_epoch():
     state = State()
     state.frames = [(0, 31)]
     with pytest.raises(ValueError, match="Epoch 32 is out of frames range"):
         state.find_frame(32)
-=======
-@pytest.mark.unit
-def test_state_inc():
-    state = State(
-        {
-            ValidatorIndex(0): AttestationsAccumulator(included=0, assigned=0),
-            ValidatorIndex(1): AttestationsAccumulator(included=1, assigned=2),
-        }
-    )
->>>>>>> c8b6267b
-
-
+
+
+@pytest.mark.unit
 def test_increment_att_duty_adds_duty_correctly():
     state = State()
     frame = (0, 31)
@@ -229,6 +178,7 @@
     assert state.data[frame].attestations[ValidatorIndex(1)].included == 6
 
 
+@pytest.mark.unit
 def test_increment_prop_duty_adds_duty_correctly():
     state = State()
     frame = (0, 31)
@@ -242,6 +192,7 @@
     assert state.data[frame].proposals[ValidatorIndex(1)].included == 6
 
 
+@pytest.mark.unit
 def test_increment_sync_duty_adds_duty_correctly():
     state = State()
     frame = (0, 31)
@@ -255,6 +206,7 @@
     assert state.data[frame].syncs[ValidatorIndex(1)].included == 6
 
 
+@pytest.mark.unit
 def test_increment_att_duty_creates_new_validator_entry():
     state = State()
     frame = (0, 31)
@@ -268,6 +220,7 @@
     assert state.data[frame].attestations[ValidatorIndex(2)].included == 1
 
 
+@pytest.mark.unit
 def test_increment_prop_duty_creates_new_validator_entry():
     state = State()
     frame = (0, 31)
@@ -280,7 +233,7 @@
     assert state.data[frame].proposals[ValidatorIndex(2)].assigned == 1
     assert state.data[frame].proposals[ValidatorIndex(2)].included == 1
 
-
+@pytest.mark.unit
 def test_increment_sync_duty_creates_new_validator_entry():
     state = State()
     frame = (0, 31)
@@ -293,7 +246,7 @@
     assert state.data[frame].syncs[ValidatorIndex(2)].assigned == 1
     assert state.data[frame].syncs[ValidatorIndex(2)].included == 1
 
-
+@pytest.mark.unit
 def test_increment_att_duty_handles_non_included_duty():
     state = State()
     frame = (0, 31)
@@ -306,7 +259,7 @@
     assert state.data[frame].attestations[ValidatorIndex(1)].assigned == 11
     assert state.data[frame].attestations[ValidatorIndex(1)].included == 5
 
-
+@pytest.mark.unit
 def test_increment_prop_duty_handles_non_included_duty():
     state = State()
     frame = (0, 31)
@@ -319,7 +272,7 @@
     assert state.data[frame].proposals[ValidatorIndex(1)].assigned == 11
     assert state.data[frame].proposals[ValidatorIndex(1)].included == 5
 
-
+@pytest.mark.unit
 def test_increment_sync_duty_handles_non_included_duty():
     state = State()
     frame = (0, 31)
@@ -332,7 +285,7 @@
     assert state.data[frame].syncs[ValidatorIndex(1)].assigned == 11
     assert state.data[frame].syncs[ValidatorIndex(1)].included == 5
 
-
+@pytest.mark.unit
 def test_increment_att_duty_raises_error_for_out_of_range_epoch():
     state = State()
     frame = (0, 31)
@@ -343,7 +296,7 @@
     with pytest.raises(ValueError, match="is out of frames range"):
         state.increment_att_duty(32, ValidatorIndex(1), True)
 
-
+@pytest.mark.unit
 def test_increment_prop_duty_raises_error_for_out_of_range_epoch():
     state = State()
     frame = (0, 31)
@@ -354,8 +307,7 @@
     with pytest.raises(ValueError, match="is out of frames range"):
         state.increment_prop_duty(32, ValidatorIndex(1), True)
 
-
-<<<<<<< HEAD
+@pytest.mark.unit
 def test_increment_sync_duty_raises_error_for_out_of_range_epoch():
     state = State()
     frame = (0, 31)
@@ -366,30 +318,20 @@
     with pytest.raises(ValueError, match="is out of frames range"):
         state.increment_sync_duty(32, ValidatorIndex(1), True)
 
-
+@pytest.mark.unit
 def test_add_processed_epoch_adds_epoch_to_processed_set():
     state = State()
     state.add_processed_epoch(5)
     assert 5 in state._processed_epochs
-=======
-@pytest.mark.unit
-def test_state_file_is_path():
-    assert isinstance(State.file(), Path)
-
-
-@pytest.mark.unit
-class TestStateTransition:
-    """Tests for State's transition for different l_epoch, r_epoch values"""
->>>>>>> c8b6267b
-
-
+
+@pytest.mark.unit
 def test_add_processed_epoch_does_not_duplicate_epochs():
     state = State()
     state.add_processed_epoch(5)
     state.add_processed_epoch(5)
     assert len(state._processed_epochs) == 1
 
-
+@pytest.mark.unit
 def test_migrate_discards_data_on_version_change():
     state = State()
     state._consensus_version = 1
@@ -403,8 +345,7 @@
     state.clear.assert_called_once()
     state.commit.assert_called_once()
 
-<<<<<<< HEAD
-
+@pytest.mark.unit
 def test_migrate_no_migration_needed():
     state = State()
     state._consensus_version = 1
@@ -422,7 +363,7 @@
     assert state._consensus_version == 1
     state.commit.assert_not_called()
 
-
+@pytest.mark.unit
 def test_migrate_migrates_data():
     state = State()
     state._consensus_version = 1
@@ -454,7 +395,7 @@
     assert state._consensus_version == 1
     state.commit.assert_called_once()
 
-
+@pytest.mark.unit
 def test_migrate_invalidates_unmigrated_frames():
     state = State()
     state._consensus_version = 1
@@ -478,7 +419,7 @@
     assert state._consensus_version == 1
     state.commit.assert_called_once()
 
-
+@pytest.mark.unit
 def test_migrate_discards_unmigrated_frame():
     state = State()
     state._consensus_version = 1
@@ -522,7 +463,7 @@
     assert state._consensus_version == 1
     state.commit.assert_called_once()
 
-
+@pytest.mark.unit
 def test_migrate_frames_data_creates_new_data_correctly():
     state = State()
     state.frames = [(0, 31), (32, 63)]
@@ -552,7 +493,7 @@
     }
     assert state._processed_epochs == set(sequence(0, 20))
 
-
+@pytest.mark.unit
 def test_migrate_frames_data_handles_no_migration():
     state = State()
     state.frames = [(0, 31)]
@@ -577,7 +518,7 @@
     }
     assert state._processed_epochs == set(sequence(0, 20))
 
-
+@pytest.mark.unit
 def test_migrate_frames_data_handles_partial_migration():
     state = State()
     state.frames = [(0, 31), (32, 63)]
@@ -612,7 +553,7 @@
     }
     assert state._processed_epochs == set(sequence(0, 20))
 
-
+@pytest.mark.unit
 def test_migrate_frames_data_handles_no_data():
     state = State()
     state.frames = [(0, 31)]
@@ -620,47 +561,10 @@
     state.data = {frame: NetworkDuties() for frame in state.frames}
 
     state._migrate_frames_data(new_frames)
-=======
-    @pytest.mark.parametrize(
-        ("l_epoch_old", "r_epoch_old", "l_epoch_new", "r_epoch_new"),
-        [
-            pytest.param(1, 255, 256, 510, id="Migrate a..bA..B"),
-            pytest.param(1, 255, 32, 510, id="Migrate a..A..b..B"),
-            pytest.param(32, 510, 1, 255, id="Migrate: A..a..B..b"),
-        ],
-    )
-    def test_new_frame_requires_discarding_state(self, l_epoch_old, r_epoch_old, l_epoch_new, r_epoch_new):
-        state = State()
-        state.clear = Mock(side_effect=state.clear)
-        state.migrate(l_epoch_old, r_epoch_old, 2)
-        state.clear.assert_not_called()
-
-        state.migrate(l_epoch_new, r_epoch_new, 2)
-        state.clear.assert_called_once()
-
-        assert state.unprocessed_epochs == set(sequence(l_epoch_new, r_epoch_new))
-
-    @pytest.mark.parametrize(
-        ("l_epoch_old", "r_epoch_old", "l_epoch_new", "r_epoch_new"),
-        [
-            pytest.param(1, 255, 1, 510, id="Migrate Aa..b..B"),
-            pytest.param(32, 510, 1, 510, id="Migrate: A..a..b..B"),
-        ],
-    )
-    def test_new_frame_extends_old_state(self, l_epoch_old, r_epoch_old, l_epoch_new, r_epoch_new):
-        state = State()
-        state.clear = Mock(side_effect=state.clear)
-
-        state.migrate(l_epoch_old, r_epoch_old, 2)
-        state.clear.assert_not_called()
-
-        state.migrate(l_epoch_new, r_epoch_new, 2)
-        state.clear.assert_not_called()
->>>>>>> c8b6267b
 
     assert state.data == {(0, 31): NetworkDuties()}
 
-
+@pytest.mark.unit
 def test_migrate_frames_data_handles_wider_old_frame():
     state = State()
     state.frames = [(0, 63)]
@@ -682,7 +586,7 @@
     }
     assert state._processed_epochs == set()
 
-
+@pytest.mark.unit
 def test_validate_raises_error_if_state_not_fulfilled():
     state = State()
     state._epochs_to_process = tuple(sequence(0, 95))
@@ -690,7 +594,7 @@
     with pytest.raises(InvalidState, match="State is not fulfilled"):
         state.validate(0, 95)
 
-
+@pytest.mark.unit
 def test_validate_raises_error_if_processed_epoch_out_of_range():
     state = State()
     state._epochs_to_process = tuple(sequence(0, 95))
@@ -699,7 +603,7 @@
     with pytest.raises(InvalidState, match="Processed epoch 96 is out of range"):
         state.validate(0, 95)
 
-
+@pytest.mark.unit
 def test_validate_raises_error_if_epoch_missing_in_processed_epochs():
     state = State()
     state._epochs_to_process = tuple(sequence(0, 94))
@@ -707,19 +611,19 @@
     with pytest.raises(InvalidState, match="Epoch 95 missing in processed epochs"):
         state.validate(0, 95)
 
-
+@pytest.mark.unit
 def test_validate_passes_for_fulfilled_state():
     state = State()
     state._epochs_to_process = tuple(sequence(0, 95))
     state._processed_epochs = set(sequence(0, 95))
     state.validate(0, 95)
 
-
+@pytest.mark.unit
 def test_attestation_aggregate_perf():
     aggr = DutyAccumulator(included=333, assigned=777)
     assert aggr.perf == pytest.approx(0.4285, abs=1e-4)
 
-
+@pytest.mark.unit
 def test_get_validator_duties():
     state = State()
     state.data = {
@@ -746,7 +650,7 @@
     assert duties.sync.assigned == 3
     assert duties.sync.included == 2
 
-
+@pytest.mark.unit
 def test_get_att_network_aggr_computes_correctly():
     state = State()
     state.data = {
@@ -761,7 +665,7 @@
     assert aggr.assigned == 30
     assert aggr.included == 20
 
-
+@pytest.mark.unit
 def test_get_sync_network_aggr_computes_correctly():
     state = State()
     state.data = {
@@ -776,7 +680,7 @@
     assert aggr.assigned == 30
     assert aggr.included == 20
 
-
+@pytest.mark.unit
 def test_get_prop_network_aggr_computes_correctly():
     state = State()
     state.data = {
@@ -791,7 +695,7 @@
     assert aggr.assigned == 30
     assert aggr.included == 20
 
-
+@pytest.mark.unit
 def test_get_att_network_aggr_raises_error_for_invalid_accumulator():
     state = State()
     state.data = {
@@ -800,7 +704,7 @@
     with pytest.raises(ValueError, match="Invalid accumulator"):
         state.get_att_network_aggr((0, 31))
 
-
+@pytest.mark.unit
 def test_get_prop_network_aggr_raises_error_for_invalid_accumulator():
     state = State()
     state.data = {
@@ -809,7 +713,7 @@
     with pytest.raises(ValueError, match="Invalid accumulator"):
         state.get_prop_network_aggr((0, 31))
 
-
+@pytest.mark.unit
 def test_get_sync_network_aggr_raises_error_for_invalid_accumulator():
     state = State()
     state.data = {
@@ -818,25 +722,25 @@
     with pytest.raises(ValueError, match="Invalid accumulator"):
         state.get_sync_network_aggr((0, 31))
 
-
+@pytest.mark.unit
 def test_get_att_network_aggr_raises_error_for_missing_frame_data():
     state = State()
     with pytest.raises(ValueError, match="No data for frame"):
         state.get_att_network_aggr((0, 31))
 
-
+@pytest.mark.unit
 def test_get_prop_network_aggr_raises_error_for_missing_frame_data():
     state = State()
     with pytest.raises(ValueError, match="No data for frame"):
         state.get_prop_network_aggr((0, 31))
 
-
+@pytest.mark.unit
 def test_get_sync_network_aggr_raises_error_for_missing_frame_data():
     state = State()
     with pytest.raises(ValueError, match="No data for frame"):
         state.get_sync_network_aggr((0, 31))
 
-
+@pytest.mark.unit
 def test_get_att_network_aggr_handles_empty_frame_data():
     state = State()
     state.data = {(0, 31): NetworkDuties()}
@@ -844,7 +748,7 @@
     assert aggr.assigned == 0
     assert aggr.included == 0
 
-
+@pytest.mark.unit
 def test_get_prop_network_aggr_handles_empty_frame_data():
     state = State()
     state.data = {(0, 31): NetworkDuties()}
@@ -852,7 +756,7 @@
     assert aggr.assigned == 0
     assert aggr.included == 0
 
-
+@pytest.mark.unit
 def test_get_sync_network_aggr_handles_empty_frame_data():
     state = State()
     state.data = {(0, 31): NetworkDuties()}
