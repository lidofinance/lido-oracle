--- conflicted
+++ resolved
@@ -78,11 +78,7 @@
         module.calculate_distribution(blockstamp)
 
 
-<<<<<<< HEAD
 def test_calculate_distribution_in_frame_handles_no_any_duties(module):
-=======
-def test_calculate_distribution_in_frame_handles_no_attestation_duty(module):
->>>>>>> 99647489
     frame = Mock()
     blockstamp = Mock()
     rewards_to_distribute = UINT64_MAX
@@ -90,13 +86,9 @@
     node_operator_id = validator.lido_id.operatorIndex
     operators_to_validators = {(Mock(), node_operator_id): [validator]}
     module.state = State()
-<<<<<<< HEAD
     module.state.att_data = {frame: defaultdict(DutyAccumulator)}
     module.state.prop_data = {frame: defaultdict(DutyAccumulator)}
     module.state.sync_data = {frame: defaultdict(DutyAccumulator)}
-=======
-    module.state.data = {frame: defaultdict(AttestationsAccumulator)}
->>>>>>> 99647489
     module._get_performance_threshold = Mock()
 
     rewards_distribution, log = module._calculate_distribution_in_frame(
@@ -117,17 +109,12 @@
     node_operator_id = validator.lido_id.operatorIndex
     operators_to_validators = {(Mock(), node_operator_id): [validator]}
     module.state = State()
-<<<<<<< HEAD
     attestation_duty = DutyAccumulator(assigned=10, included=6)
     proposal_duty = DutyAccumulator(assigned=10, included=6)
     sync_duty = DutyAccumulator(assigned=10, included=6)
     module.state.att_data = {frame: {validator.index: attestation_duty}}
     module.state.prop_data = {frame: {validator.index: proposal_duty}}
     module.state.sync_data = {frame: {validator.index: sync_duty}}
-=======
-    attestation_duty = AttestationsAccumulator(assigned=10, included=6)
-    module.state.data = {frame: {validator.index: attestation_duty}}
->>>>>>> 99647489
     module._get_performance_threshold = Mock(return_value=0.5)
 
     rewards_distribution, log = module._calculate_distribution_in_frame(
@@ -150,17 +137,12 @@
     node_operator_id = validator.lido_id.operatorIndex
     operators_to_validators = {(Mock(), node_operator_id): [validator]}
     module.state = State()
-<<<<<<< HEAD
     attestation_duty = DutyAccumulator(assigned=10, included=5)
     proposal_duty = DutyAccumulator(assigned=10, included=5)
     sync_duty = DutyAccumulator(assigned=10, included=5)
     module.state.att_data = {frame: {validator.index: attestation_duty}}
     module.state.prop_data = {frame: {validator.index: proposal_duty}}
     module.state.sync_data = {frame: {validator.index: sync_duty}}
-=======
-    attestation_duty = AttestationsAccumulator(assigned=10, included=5)
-    module.state.data = {frame: {validator.index: attestation_duty}}
->>>>>>> 99647489
     module._get_performance_threshold = Mock(return_value=0.5)
 
     rewards_distribution, log = module._calculate_distribution_in_frame(
