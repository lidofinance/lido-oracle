--- conflicted
+++ resolved
@@ -28,11 +28,7 @@
 
 def test_log_encode(log: FramePerfLog):
     # Fill in dynamic fields to make sure we have data in it to be encoded.
-<<<<<<< HEAD
-    log.operators[NodeOperatorId(42)].validators["41337"].perf = DutyAccumulator(220, 119)
-=======
-    log.operators[NodeOperatorId(42)].validators["41337"].attestation_duty = AttestationsAccumulator(220, 119)
->>>>>>> bacfa9c7
+    log.operators[NodeOperatorId(42)].validators["41337"].attestation_duty = DutyAccumulator(220, 119)
     log.operators[NodeOperatorId(42)].distributed = 17
     log.operators[NodeOperatorId(0)].distributed = 0
 
@@ -55,20 +51,12 @@
 
 def test_logs_encode():
     log_0 = FramePerfLog(ReferenceBlockStampFactory.build(), (EpochNumber(100), EpochNumber(500)))
-<<<<<<< HEAD
-    log_0.operators[NodeOperatorId(42)].validators["41337"].perf = DutyAccumulator(220, 119)
-=======
-    log_0.operators[NodeOperatorId(42)].validators["41337"].attestation_duty = AttestationsAccumulator(220, 119)
->>>>>>> bacfa9c7
+    log_0.operators[NodeOperatorId(42)].validators["41337"].attestation_duty = DutyAccumulator(220, 119)
     log_0.operators[NodeOperatorId(42)].distributed = 17
     log_0.operators[NodeOperatorId(0)].distributed = 0
 
     log_1 = FramePerfLog(ReferenceBlockStampFactory.build(), (EpochNumber(500), EpochNumber(900)))
-<<<<<<< HEAD
-    log_1.operators[NodeOperatorId(5)].validators["1234"].perf = DutyAccumulator(400, 399)
-=======
-    log_1.operators[NodeOperatorId(5)].validators["1234"].attestation_duty = AttestationsAccumulator(400, 399)
->>>>>>> bacfa9c7
+    log_1.operators[NodeOperatorId(5)].validators["1234"].attestation_duty = DutyAccumulator(400, 399)
     log_1.operators[NodeOperatorId(5)].distributed = 40
     log_1.operators[NodeOperatorId(18)].distributed = 0
 
