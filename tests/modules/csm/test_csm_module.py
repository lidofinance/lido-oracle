import logging
from collections import defaultdict
from dataclasses import dataclass
from typing import Literal, NoReturn, Type
from unittest.mock import Mock, PropertyMock, patch

import pytest
from hexbytes import HexBytes

from src.constants import UINT64_MAX
<<<<<<< HEAD
from src.modules.csm.csm import CSOracle
from src.modules.csm.distribution import Distribution
=======
from src.modules.csm.csm import CSOracle, LastReport
>>>>>>> 19cbfa35
from src.modules.csm.state import State
from src.modules.csm.tree import RewardsTree, StrikesTree
from src.modules.csm.types import StrikesList
from src.modules.submodules.oracle_module import ModuleExecuteDelay
from src.modules.submodules.types import ZERO_HASH, CurrentFrame
from src.providers.ipfs import CID
from src.types import NodeOperatorId, SlotNumber
from src.utils.types import hex_str_to_bytes
from src.web3py.extensions.csm import CSM
from src.web3py.types import Web3
from tests.factory.blockstamp import ReferenceBlockStampFactory
from tests.factory.configs import ChainConfigFactory, FrameConfigFactory


@pytest.fixture(autouse=True)
def mock_load_state(monkeypatch: pytest.MonkeyPatch):
    monkeypatch.setattr(State, "load", Mock())


@pytest.fixture()
def module(web3, csm: CSM):
    yield CSOracle(web3)


def test_init(module: CSOracle):
    assert module


# Static functions you were dreaming of for so long.


def last_slot_of_epoch(epoch: int) -> int:
    return epoch * 32 + 31


def slot_to_epoch(slot: int) -> int:
    return slot // 32


@pytest.fixture()
def mock_chain_config(module: CSOracle):
    module.get_chain_config = Mock(
        return_value=ChainConfigFactory.build(
            slots_per_epoch=32,
            seconds_per_slot=12,
            genesis_time=0,
        )
    )


# FAR_FUTURE_EPOCH from constants is not an epoch in a sense.
# The constant works as far the chain config isn't changed,
# especially genesis_time = 0.
FAR_FUTURE_EPOCH = (UINT64_MAX - 0) // 12 // 32


@dataclass(frozen=True)
class FrameTestParam:
    epochs_per_frame: int
    initial_ref_slot: int
    last_processing_ref_slot: int
    current_ref_slot: int
    finalized_slot: int
    expected_frame: tuple[int, int] | Type[ValueError]


@pytest.mark.parametrize(
    "param",
    [
        pytest.param(
            FrameTestParam(
                epochs_per_frame=0,
                initial_ref_slot=last_slot_of_epoch(FAR_FUTURE_EPOCH),
                last_processing_ref_slot=0,
                current_ref_slot=0,
                finalized_slot=0,
                expected_frame=ValueError,
            ),
            id="initial_epoch_not_set",
        ),
        pytest.param(
            FrameTestParam(
                epochs_per_frame=1575,
                initial_ref_slot=2017759,
                last_processing_ref_slot=2168959,
                current_ref_slot=2219359,
                finalized_slot=2261631,
                expected_frame=(67780, 69354),
            ),
            id="holesky_testnet",
        ),
        pytest.param(
            FrameTestParam(
                epochs_per_frame=32,
                initial_ref_slot=last_slot_of_epoch(100),
                last_processing_ref_slot=0,
                current_ref_slot=0,
                finalized_slot=0,
                expected_frame=(69, 100),
            ),
            id="not_yet_reached_initial_epoch",
        ),
        pytest.param(
            FrameTestParam(
                epochs_per_frame=32,
                initial_ref_slot=last_slot_of_epoch(100),
                last_processing_ref_slot=0,
                current_ref_slot=last_slot_of_epoch(164),
                finalized_slot=last_slot_of_epoch(170),
                expected_frame=(69, 164),
            ),
            id="first_report_with_missed_frames",
        ),
        pytest.param(
            FrameTestParam(
                epochs_per_frame=32,
                initial_ref_slot=last_slot_of_epoch(100),
                last_processing_ref_slot=0,
                current_ref_slot=last_slot_of_epoch(100),
                finalized_slot=last_slot_of_epoch(120),
                expected_frame=(69, 100),
            ),
            id="frame_0",
        ),
        pytest.param(
            FrameTestParam(
                epochs_per_frame=0,
                initial_ref_slot=last_slot_of_epoch(100),
                last_processing_ref_slot=last_slot_of_epoch(100),
                current_ref_slot=last_slot_of_epoch(132),
                finalized_slot=last_slot_of_epoch(124),
                expected_frame=(101, 132),
            ),
            id="frame_1",
        ),
        pytest.param(
            FrameTestParam(
                epochs_per_frame=0,
                initial_ref_slot=last_slot_of_epoch(100),
                last_processing_ref_slot=last_slot_of_epoch(132),
                current_ref_slot=last_slot_of_epoch(196),
                finalized_slot=last_slot_of_epoch(200),
                expected_frame=(133, 196),
            ),
            id="one_frame_missed",
        ),
        pytest.param(
            FrameTestParam(
                epochs_per_frame=0,
                initial_ref_slot=last_slot_of_epoch(100),
                last_processing_ref_slot=last_slot_of_epoch(90),
                current_ref_slot=last_slot_of_epoch(132),
                finalized_slot=last_slot_of_epoch(124),
                expected_frame=(91, 132),
            ),
            id="initial_epoch_moved_forward_with_missed_frame",
        ),
    ],
)
def test_current_frame_range(module: CSOracle, csm: CSM, mock_chain_config: NoReturn, param: FrameTestParam):
    module.get_frame_config = Mock(
        return_value=FrameConfigFactory.build(
            initial_epoch=slot_to_epoch(param.initial_ref_slot),
            epochs_per_frame=param.epochs_per_frame,
            fast_lane_length_slots=...,
        )
    )

    csm.get_csm_last_processing_ref_slot = Mock(return_value=param.last_processing_ref_slot)
    module.get_initial_or_current_frame = Mock(
        return_value=CurrentFrame(
            ref_slot=SlotNumber(param.current_ref_slot),
            report_processing_deadline_slot=SlotNumber(0),
        )
    )
    module.get_initial_ref_slot = Mock(return_value=param.initial_ref_slot)

    if param.expected_frame is ValueError:
        with pytest.raises(ValueError):
            module.get_epochs_range_to_process(ReferenceBlockStampFactory.build(slot_number=param.finalized_slot))
    else:
        bs = ReferenceBlockStampFactory.build(slot_number=param.finalized_slot)

        l_epoch, r_epoch = module.get_epochs_range_to_process(bs)
        assert (l_epoch, r_epoch) == param.expected_frame


@pytest.fixture()
def mock_frame_config(module: CSOracle):
    module.get_frame_config = Mock(
        return_value=FrameConfigFactory.build(
            initial_epoch=0,
            epochs_per_frame=32,
            fast_lane_length_slots=...,
        )
    )


@dataclass(frozen=True)
class CollectDataTestParam:
    collect_blockstamp: Mock
    collect_frame_range: Mock
    report_blockstamp: Mock
    state: Mock
    expected_msg: str
    expected_result: bool | Exception


@pytest.mark.parametrize(
    "param",
    [
        pytest.param(
            CollectDataTestParam(
                collect_blockstamp=Mock(slot_number=64),
                collect_frame_range=Mock(return_value=(0, 1)),
                report_blockstamp=Mock(ref_epoch=3),
                state=Mock(),
                expected_msg="Epochs range has been changed, but the change is not yet observed on finalized epoch 1",
                expected_result=False,
            ),
            id="frame_changed_forward",
        ),
        pytest.param(
            CollectDataTestParam(
                collect_blockstamp=Mock(slot_number=64),
                collect_frame_range=Mock(return_value=(0, 2)),
                report_blockstamp=Mock(ref_epoch=1),
                state=Mock(),
                expected_msg="Epochs range has been changed, but the change is not yet observed on finalized epoch 1",
                expected_result=False,
            ),
            id="frame_changed_backward",
        ),
        pytest.param(
            CollectDataTestParam(
                collect_blockstamp=Mock(slot_number=32),
                collect_frame_range=Mock(return_value=(1, 2)),
                report_blockstamp=Mock(ref_epoch=2),
                state=Mock(),
                expected_msg="The starting epoch of the epochs range is not finalized yet",
                expected_result=False,
            ),
            id="starting_epoch_not_finalized",
        ),
        pytest.param(
            CollectDataTestParam(
                collect_blockstamp=Mock(slot_number=32),
                collect_frame_range=Mock(return_value=(0, 2)),
                report_blockstamp=Mock(ref_epoch=2),
                state=Mock(
                    migrate=Mock(),
                    log_status=Mock(),
                    is_fulfilled=True,
                ),
                expected_msg="All epochs are already processed. Nothing to collect",
                expected_result=True,
            ),
            id="state_fulfilled",
        ),
        pytest.param(
            CollectDataTestParam(
                collect_blockstamp=Mock(slot_number=320),
                collect_frame_range=Mock(return_value=(0, 100)),
                report_blockstamp=Mock(ref_epoch=100),
                state=Mock(
                    migrate=Mock(),
                    log_status=Mock(),
                    unprocessed_epochs=[5],
                    is_fulfilled=False,
                ),
                expected_msg="Minimum checkpoint step is not reached, current delay is 2 epochs",
                expected_result=False,
            ),
            id="min_step_not_reached",
        ),
    ],
)
def test_collect_data(
    module: CSOracle,
    csm: CSM,
    param: CollectDataTestParam,
    mock_chain_config: NoReturn,
    mock_frame_config: NoReturn,
    caplog,
    monkeypatch,
):
    module.w3 = Mock()
    module._receive_last_finalized_slot = Mock()
    module.state = param.state
    module.get_epochs_range_to_process = param.collect_frame_range
    module.get_blockstamp_for_report = Mock(return_value=param.report_blockstamp)

    with caplog.at_level(logging.DEBUG):
        if isinstance(param.expected_result, Exception):
            with pytest.raises(type(param.expected_result)):
                module.collect_data(blockstamp=param.collect_blockstamp)
        else:
            collected = module.collect_data(blockstamp=param.collect_blockstamp)
            assert collected == param.expected_result

    msg = list(filter(lambda log: param.expected_msg in log, caplog.messages))
    assert len(msg), f"Expected message '{param.expected_msg}' not found in logs"


def test_collect_data_outdated_checkpoint(
    module: CSOracle, csm: CSM, mock_chain_config: NoReturn, mock_frame_config: NoReturn, caplog
):
    module.w3 = Mock()
    module._receive_last_finalized_slot = Mock()
    module.state = Mock(
        migrate=Mock(),
        log_status=Mock(),
        unprocessed_epochs=list(range(0, 101)),
        is_fulfilled=False,
    )
    module.get_epochs_range_to_process = Mock(side_effect=[(0, 100), (50, 150)])
    module.get_blockstamp_for_report = Mock(return_value=Mock(ref_epoch=100))

    with caplog.at_level(logging.DEBUG):
        with pytest.raises(ValueError):
            module.collect_data(blockstamp=Mock(slot_number=640))

    msg = list(
        filter(
            lambda log: "Checkpoints were prepared for an outdated epochs range, stop processing" in log,
            caplog.messages,
        )
    )
    assert len(msg), "Expected message not found in logs"


def test_collect_data_fulfilled_state(
    module: CSOracle, csm: CSM, mock_chain_config: NoReturn, mock_frame_config: NoReturn, caplog
):
    module.w3 = Mock()
    module._receive_last_finalized_slot = Mock()
    module.state = Mock(
        migrate=Mock(),
        log_status=Mock(),
        unprocessed_epochs=list(range(0, 101)),
    )
    type(module.state).is_fulfilled = PropertyMock(side_effect=[False, True])
    module.get_epochs_range_to_process = Mock(return_value=(0, 100))
    module.get_blockstamp_for_report = Mock(return_value=Mock(ref_epoch=100))

    with caplog.at_level(logging.DEBUG):
        with patch('src.modules.csm.csm.FrameCheckpointProcessor.exec', return_value=None):
            collected = module.collect_data(blockstamp=Mock(slot_number=640))
            assert collected is True

    # assert that it is not early return from function
    msg = list(filter(lambda log: "All epochs are already processed. Nothing to collect" in log, caplog.messages))
    assert len(msg) == 0, "Unexpected message found in logs"


@dataclass(frozen=True)
class BuildReportTestParam:
    last_report: LastReport
    curr_distribution: Mock
    curr_rewards_tree_root: HexBytes
    curr_rewards_tree_cid: CID | Literal[""]
    curr_strikes_tree_root: HexBytes
    curr_strikes_tree_cid: CID | Literal[""]
    curr_log_cid: CID
    expected_make_rewards_tree_call_args: tuple | None
    expected_func_result: tuple


@pytest.mark.parametrize(
    "param",
    [
        pytest.param(
            BuildReportTestParam(
                last_report=Mock(
                    rewards_tree_root=HexBytes(ZERO_HASH),
                    rewards_tree_cid=None,
                    rewards=[],
                    strikes_tree_root=HexBytes(ZERO_HASH),
                    strikes_tree_cid=None,
                    strikes={},
                ),
                curr_distribution=Mock(
<<<<<<< HEAD
                    return_value=Mock(
                        spec=Distribution,
                        total_rewards=0,
                        total_rewards_map=defaultdict(int),
                        total_rebate=0,
                        logs=[Mock()],
=======
                    return_value=(
                        # distributed
                        0,
                        # shares
                        defaultdict(int),
                        # strikes
                        defaultdict(dict),
                        # logs
                        Mock(),
>>>>>>> 19cbfa35
                    )
                ),
                curr_rewards_tree_root=HexBytes(ZERO_HASH),
                curr_rewards_tree_cid="",
                curr_strikes_tree_root=HexBytes(ZERO_HASH),
                curr_strikes_tree_cid="",
                curr_log_cid=CID("QmLOG"),
<<<<<<< HEAD
                expected_make_tree_call_args=None,
                expected_func_result=(1, 100500, HexBytes(ZERO_HASH), "", CID("QmLOG"), 0, 0, HexBytes(ZERO_HASH), ""),
=======
                expected_make_rewards_tree_call_args=None,
                expected_func_result=(
                    1,
                    100500,
                    HexBytes(ZERO_HASH),
                    "",
                    CID("QmLOG"),
                    0,
                    HexBytes(ZERO_HASH),
                    CID(""),
                ),
>>>>>>> 19cbfa35
            ),
            id="empty_prev_report_and_no_new_distribution",
        ),
        pytest.param(
            BuildReportTestParam(
                last_report=Mock(
                    rewards_tree_root=HexBytes(ZERO_HASH),
                    rewards_tree_cid=None,
                    rewards=[],
                    strikes_tree_root=HexBytes(ZERO_HASH),
                    strikes_tree_cid=None,
                    strikes={},
                ),
                curr_distribution=Mock(
<<<<<<< HEAD
                    return_value=Mock(
                        spec=Distribution,
                        total_rewards=6,
                        total_rewards_map=defaultdict(
                            int, {NodeOperatorId(0): 1, NodeOperatorId(1): 2, NodeOperatorId(2): 3}
                        ),
                        total_rebate=1,
                        logs=[Mock()],
=======
                    return_value=(
                        # distributed
                        6,
                        # shares
                        defaultdict(int, {NodeOperatorId(0): 1, NodeOperatorId(1): 2, NodeOperatorId(2): 3}),
                        # strikes
                        defaultdict(dict),
                        # logs
                        Mock(),
>>>>>>> 19cbfa35
                    )
                ),
                curr_rewards_tree_root=HexBytes("NEW_TREE_ROOT".encode()),
                curr_rewards_tree_cid=CID("QmNEW_TREE"),
                curr_strikes_tree_root=HexBytes(ZERO_HASH),
                curr_strikes_tree_cid="",
                curr_log_cid=CID("QmLOG"),
                expected_make_rewards_tree_call_args=(
                    ({NodeOperatorId(0): 1, NodeOperatorId(1): 2, NodeOperatorId(2): 3},),
                ),
                expected_func_result=(
                    1,
                    100500,
                    HexBytes("NEW_TREE_ROOT".encode()),
                    CID("QmNEW_TREE"),
                    CID("QmLOG"),
                    6,
<<<<<<< HEAD
                    1,
                    HexBytes(ZERO_HASH),
                    "",
=======
                    HexBytes(ZERO_HASH),
                    CID(""),
>>>>>>> 19cbfa35
                ),
            ),
            id="empty_prev_report_and_new_distribution",
        ),
        pytest.param(
            BuildReportTestParam(
                last_report=Mock(
                    rewards_tree_root=HexBytes("OLD_TREE_ROOT".encode()),
                    rewards_tree_cid=CID("QmOLD_TREE"),
                    rewards=[(NodeOperatorId(0), 100), (NodeOperatorId(1), 200), (NodeOperatorId(2), 300)],
                    strikes_tree_root=HexBytes(ZERO_HASH),
                    strikes_tree_cid=None,
                    strikes={},
                ),
                curr_distribution=Mock(
<<<<<<< HEAD
                    return_value=Mock(
                        spec=Distribution,
                        total_rewards=6,
                        total_rewards_map=defaultdict(
                            int, {NodeOperatorId(0): 1, NodeOperatorId(1): 2, NodeOperatorId(3): 3}
                        ),
                        total_rebate=1,
                        logs=[Mock()],
=======
                    return_value=(
                        # distributed
                        6,
                        # shares
                        defaultdict(
                            int,
                            {
                                NodeOperatorId(0): 101,
                                NodeOperatorId(1): 202,
                                NodeOperatorId(2): 300,
                                NodeOperatorId(3): 3,
                            },
                        ),
                        # strikes
                        defaultdict(dict),
                        # logs
                        Mock(),
>>>>>>> 19cbfa35
                    )
                ),
                curr_rewards_tree_root=HexBytes("NEW_TREE_ROOT".encode()),
                curr_rewards_tree_cid=CID("QmNEW_TREE"),
                curr_strikes_tree_root=HexBytes(ZERO_HASH),
                curr_strikes_tree_cid="",
                curr_log_cid=CID("QmLOG"),
                expected_make_rewards_tree_call_args=(
                    ({NodeOperatorId(0): 101, NodeOperatorId(1): 202, NodeOperatorId(2): 300, NodeOperatorId(3): 3},),
                ),
                expected_func_result=(
                    1,
                    100500,
                    HexBytes("NEW_TREE_ROOT".encode()),
                    CID("QmNEW_TREE"),
                    CID("QmLOG"),
                    6,
<<<<<<< HEAD
                    1,
                    HexBytes(ZERO_HASH),
                    "",
=======
                    HexBytes(ZERO_HASH),
                    CID(""),
>>>>>>> 19cbfa35
                ),
            ),
            id="non_empty_prev_report_and_new_distribution",
        ),
        pytest.param(
            BuildReportTestParam(
                last_report=Mock(
                    rewards_tree_root=HexBytes("OLD_TREE_ROOT".encode()),
                    rewards_tree_cid=CID("QmOLD_TREE"),
                    rewards=[(NodeOperatorId(0), 100), (NodeOperatorId(1), 200), (NodeOperatorId(2), 300)],
                    strikes_tree_root=HexBytes(ZERO_HASH),
                    strikes_tree_cid=None,
                    strikes={},
                ),
                curr_distribution=Mock(
<<<<<<< HEAD
                    return_value=Mock(
                        spec=Distribution,
                        total_rewards=0,
                        total_rewards_map=defaultdict(int),
                        total_rebate=0,
                        logs=[Mock()],
=======
                    return_value=(
                        # distributed
                        0,
                        # shares
                        defaultdict(int),
                        # strikes
                        defaultdict(dict),
                        # logs
                        Mock(),
>>>>>>> 19cbfa35
                    )
                ),
                curr_rewards_tree_root=HexBytes(32),
                curr_rewards_tree_cid="",
                curr_strikes_tree_root=HexBytes(ZERO_HASH),
                curr_strikes_tree_cid="",
                curr_log_cid=CID("QmLOG"),
                expected_make_rewards_tree_call_args=None,
                expected_func_result=(
                    1,
                    100500,
                    HexBytes("OLD_TREE_ROOT".encode()),
                    CID("QmOLD_TREE"),
                    CID("QmLOG"),
                    0,
<<<<<<< HEAD
                    0,
                    HexBytes(ZERO_HASH),
                    "",
=======
                    HexBytes(ZERO_HASH),
                    CID(""),
>>>>>>> 19cbfa35
                ),
            ),
            id="non_empty_prev_report_and_no_new_distribution",
        ),
    ],
)
@pytest.mark.usefixtures("csm")
def test_build_report(module: CSOracle, param: BuildReportTestParam):
    module.validate_state = Mock()
    module.report_contract.get_consensus_version = Mock(return_value=1)
    module._get_last_report = Mock(return_value=param.last_report)
    # mock current frame
    module.calculate_distribution = param.curr_distribution
    module.make_rewards_tree = Mock(return_value=Mock(root=param.curr_rewards_tree_root))
    module.make_strikes_tree = Mock(return_value=Mock(root=param.curr_strikes_tree_root))
    module.publish_tree = Mock(
        side_effect=[
            param.curr_rewards_tree_cid,
            param.curr_strikes_tree_cid,
        ]
    )
    module.publish_log = Mock(return_value=param.curr_log_cid)

    blockstamp = Mock(ref_slot=100500)
    report = module.build_report(blockstamp)

    assert module.make_rewards_tree.call_args == param.expected_make_rewards_tree_call_args
    assert report == param.expected_func_result


def test_execute_module_not_collected(module: CSOracle):
    module.collect_data = Mock(return_value=False)

    execute_delay = module.execute_module(
        last_finalized_blockstamp=Mock(slot_number=100500),
    )
    assert execute_delay is ModuleExecuteDelay.NEXT_FINALIZED_EPOCH


def test_execute_module_no_report_blockstamp(module: CSOracle):
    module.collect_data = Mock(return_value=True)
    module.get_blockstamp_for_report = Mock(return_value=None)

    execute_delay = module.execute_module(
        last_finalized_blockstamp=Mock(slot_number=100500),
    )
    assert execute_delay is ModuleExecuteDelay.NEXT_FINALIZED_EPOCH


def test_execute_module_processed(module: CSOracle):
    module.collect_data = Mock(return_value=True)
    module.get_blockstamp_for_report = Mock(return_value=Mock(slot_number=100500))
    module.process_report = Mock()

    execute_delay = module.execute_module(
        last_finalized_blockstamp=Mock(slot_number=100500),
    )
    assert execute_delay is ModuleExecuteDelay.NEXT_SLOT


@dataclass(frozen=True)
class RewardsTreeTestParam:
    shares: dict[NodeOperatorId, int]
    expected_tree_values: list | Type[ValueError]


@pytest.mark.parametrize(
    "param",
    [
        pytest.param(RewardsTreeTestParam(shares={}, expected_tree_values=ValueError), id="empty"),
    ],
)
def test_make_rewards_tree_negative(module: CSOracle, param: RewardsTreeTestParam):
    module.w3.csm.module.MAX_OPERATORS_COUNT = UINT64_MAX

    with pytest.raises(ValueError):
        module.make_rewards_tree(param.shares)


@pytest.mark.parametrize(
    "param",
    [
        pytest.param(
            RewardsTreeTestParam(
                shares={NodeOperatorId(0): 1, NodeOperatorId(1): 2, NodeOperatorId(2): 3},
                expected_tree_values=[
                    (0, 1),
                    (1, 2),
                    (2, 3),
                ],
            ),
            id="normal_tree",
        ),
        pytest.param(
            RewardsTreeTestParam(
                shares={NodeOperatorId(0): 1},
                expected_tree_values=[
                    (0, 1),
                    (UINT64_MAX, 0),
                ],
            ),
            id="put_stone",
        ),
        pytest.param(
            RewardsTreeTestParam(
                shares={
                    NodeOperatorId(0): 1,
                    NodeOperatorId(1): 2,
                    NodeOperatorId(2): 3,
                    NodeOperatorId(UINT64_MAX): 0,
                },
                expected_tree_values=[
                    (0, 1),
                    (1, 2),
                    (2, 3),
                ],
            ),
            id="remove_stone",
        ),
    ],
)
def test_make_rewards_tree(module: CSOracle, param: RewardsTreeTestParam):
    module.w3.csm.module.MAX_OPERATORS_COUNT = UINT64_MAX

    tree = module.make_rewards_tree(param.shares)
    assert tree.values == param.expected_tree_values


@dataclass(frozen=True)
class StrikesTreeTestParam:
    strikes: dict[tuple[NodeOperatorId, HexBytes], StrikesList]
    expected_tree_values: list | Type[ValueError]


@pytest.mark.parametrize(
    "param",
    [
        pytest.param(StrikesTreeTestParam(strikes={}, expected_tree_values=ValueError), id="empty"),
    ],
)
def test_make_strikes_tree_negative(module: CSOracle, param: StrikesTreeTestParam):
    module.w3.csm.module.MAX_OPERATORS_COUNT = UINT64_MAX

    with pytest.raises(ValueError):
        module.make_strikes_tree(param.strikes)


@pytest.mark.parametrize(
    "param",
    [
        pytest.param(
            StrikesTreeTestParam(
                strikes={
                    (NodeOperatorId(0), HexBytes(b"07c0")): StrikesList([1]),
                    (NodeOperatorId(1), HexBytes(b"07e8")): StrikesList([1, 2]),
                    (NodeOperatorId(2), HexBytes(b"0682")): StrikesList([1, 2, 3]),
                },
                expected_tree_values=[
                    (NodeOperatorId(0), HexBytes(b"07c0"), StrikesList([1])),
                    (NodeOperatorId(1), HexBytes(b"07e8"), StrikesList([1, 2])),
                    (NodeOperatorId(2), HexBytes(b"0682"), StrikesList([1, 2, 3])),
                ],
            ),
            id="normal_tree",
        ),
        pytest.param(
            StrikesTreeTestParam(
                strikes={
                    (NodeOperatorId(0), HexBytes(b"07c0")): StrikesList([1]),
                },
                expected_tree_values=[
                    (NodeOperatorId(0), HexBytes(b"07c0"), StrikesList([1])),
                    (NodeOperatorId(UINT64_MAX), HexBytes(b""), StrikesList()),
                ],
            ),
            id="put_stone",
        ),
        pytest.param(
            StrikesTreeTestParam(
                strikes={
                    (NodeOperatorId(0), HexBytes(b"07c0")): StrikesList([1]),
                    (NodeOperatorId(1), HexBytes(b"07e8")): StrikesList([1, 2]),
                    (NodeOperatorId(2), HexBytes(b"0682")): StrikesList([1, 2, 3]),
                    (NodeOperatorId(UINT64_MAX), HexBytes(b"")): StrikesList(),
                },
                expected_tree_values=[
                    (NodeOperatorId(0), HexBytes(b"07c0"), StrikesList([1])),
                    (NodeOperatorId(1), HexBytes(b"07e8"), StrikesList([1, 2])),
                    (NodeOperatorId(2), HexBytes(b"0682"), StrikesList([1, 2, 3])),
                ],
            ),
            id="remove_stone",
        ),
    ],
)
def test_make_strikes_tree(module: CSOracle, param: StrikesTreeTestParam):
    module.w3.csm.module.MAX_OPERATORS_COUNT = UINT64_MAX

    tree = module.make_strikes_tree(param.strikes)
    assert tree.values == param.expected_tree_values


class TestLastReport:
    @pytest.mark.usefixtures("csm")
    def test_load(self, web3: Web3):
        blockstamp = Mock()

        web3.csm.get_rewards_tree_root = Mock(return_value=HexBytes(b"42"))
        web3.csm.get_rewards_tree_cid = Mock(return_value=CID("QmRT"))
        web3.csm.get_strikes_tree_root = Mock(return_value=HexBytes(b"17"))
        web3.csm.get_strikes_tree_cid = Mock(return_value=CID("QmST"))

        last_report = LastReport.load(web3, blockstamp)

        web3.csm.get_rewards_tree_root.assert_called_once_with(blockstamp)
        web3.csm.get_rewards_tree_cid.assert_called_once_with(blockstamp)
        web3.csm.get_strikes_tree_root.assert_called_once_with(blockstamp)
        web3.csm.get_strikes_tree_cid.assert_called_once_with(blockstamp)

        assert last_report.rewards_tree_root == HexBytes(b"42")
        assert last_report.rewards_tree_cid == CID("QmRT")
        assert last_report.strikes_tree_root == HexBytes(b"17")
        assert last_report.strikes_tree_cid == CID("QmST")

    def test_get_rewards_empty(self, web3: Web3):
        web3.ipfs = Mock(fetch=Mock())

        last_report = LastReport(
            w3=web3,
            blockstamp=Mock(),
            rewards_tree_root=HexBytes(ZERO_HASH),
            strikes_tree_root=Mock(),
            rewards_tree_cid=None,
            strikes_tree_cid=Mock(),
        )

        assert last_report.rewards == []
        web3.ipfs.fetch.assert_not_called()

    def test_get_rewards_okay(self, web3: Web3, rewards_tree: RewardsTree):
        encoded_tree = rewards_tree.encode()
        web3.ipfs = Mock(fetch=Mock(return_value=encoded_tree))

        last_report = LastReport(
            w3=web3,
            blockstamp=Mock(),
            rewards_tree_root=rewards_tree.root,
            strikes_tree_root=Mock(),
            rewards_tree_cid=CID("QmRT"),
            strikes_tree_cid=Mock(),
        )

        for value in rewards_tree.values:
            assert value in last_report.rewards

        web3.ipfs.fetch.assert_called_once_with(last_report.rewards_tree_cid)

    def test_get_rewards_unexpected_root(self, web3: Web3, rewards_tree: RewardsTree):
        encoded_tree = rewards_tree.encode()
        web3.ipfs = Mock(fetch=Mock(return_value=encoded_tree))

        last_report = LastReport(
            w3=web3,
            blockstamp=Mock(),
            rewards_tree_root=HexBytes("DOES NOT MATCH".encode()),
            strikes_tree_root=Mock(),
            rewards_tree_cid=CID("QmRT"),
            strikes_tree_cid=Mock(),
        )

        with pytest.raises(ValueError, match="tree root"):
            last_report.rewards

        web3.ipfs.fetch.assert_called_once_with(last_report.rewards_tree_cid)

    def test_get_strikes_empty(self, web3: Web3):
        web3.ipfs = Mock(fetch=Mock())

        last_report = LastReport(
            w3=web3,
            blockstamp=Mock(),
            rewards_tree_root=Mock(),
            strikes_tree_root=HexBytes(ZERO_HASH),
            rewards_tree_cid=Mock(),
            strikes_tree_cid=None,
        )

        assert last_report.strikes == {}
        web3.ipfs.fetch.assert_not_called()

    def test_get_strikes_okay(self, web3: Web3, strikes_tree: StrikesTree):
        encoded_tree = strikes_tree.encode()
        web3.ipfs = Mock(fetch=Mock(return_value=encoded_tree))

        last_report = LastReport(
            w3=web3,
            blockstamp=Mock(),
            rewards_tree_root=Mock(),
            strikes_tree_root=strikes_tree.root,
            rewards_tree_cid=Mock(),
            strikes_tree_cid=CID("QmST"),
        )

        for no_id, pubkey, value in strikes_tree.values:
            assert last_report.strikes[(no_id, pubkey)] == value

        web3.ipfs.fetch.assert_called_once_with(last_report.strikes_tree_cid)

    def test_get_strikes_unexpected_root(self, web3: Web3, strikes_tree: StrikesTree):
        encoded_tree = strikes_tree.encode()
        web3.ipfs = Mock(fetch=Mock(return_value=encoded_tree))

        last_report = LastReport(
            w3=web3,
            blockstamp=Mock(),
            rewards_tree_root=Mock(),
            strikes_tree_root=HexBytes("DOES NOT MATCH".encode()),
            rewards_tree_cid=Mock(),
            strikes_tree_cid=CID("QmRT"),
        )

        with pytest.raises(ValueError, match="tree root"):
            last_report.strikes

        web3.ipfs.fetch.assert_called_once_with(last_report.strikes_tree_cid)

    @pytest.fixture()
    def rewards_tree(self) -> RewardsTree:
        return RewardsTree.new(
            [
                (NodeOperatorId(0), 0),
                (NodeOperatorId(1), 1),
                (NodeOperatorId(2), 42),
                (NodeOperatorId(UINT64_MAX), 0),
            ]
        )

    @pytest.fixture()
    def strikes_tree(self) -> StrikesTree:
        return StrikesTree.new(
            [
                (NodeOperatorId(0), HexBytes(hex_str_to_bytes("0x00")), StrikesList([0])),
                (NodeOperatorId(1), HexBytes(hex_str_to_bytes("0x01")), StrikesList([1])),
                (NodeOperatorId(1), HexBytes(hex_str_to_bytes("0x02")), StrikesList([1])),
                (NodeOperatorId(2), HexBytes(hex_str_to_bytes("0x03")), StrikesList([1])),
                (NodeOperatorId(UINT64_MAX), HexBytes(hex_str_to_bytes("0x64")), StrikesList([1, 0, 1])),
            ]
        )<|MERGE_RESOLUTION|>--- conflicted
+++ resolved
@@ -8,12 +8,8 @@
 from hexbytes import HexBytes
 
 from src.constants import UINT64_MAX
-<<<<<<< HEAD
-from src.modules.csm.csm import CSOracle
+from src.modules.csm.csm import CSOracle, LastReport
 from src.modules.csm.distribution import Distribution
-=======
-from src.modules.csm.csm import CSOracle, LastReport
->>>>>>> 19cbfa35
 from src.modules.csm.state import State
 from src.modules.csm.tree import RewardsTree, StrikesTree
 from src.modules.csm.types import StrikesList
@@ -396,24 +392,13 @@
                     strikes={},
                 ),
                 curr_distribution=Mock(
-<<<<<<< HEAD
                     return_value=Mock(
                         spec=Distribution,
                         total_rewards=0,
                         total_rewards_map=defaultdict(int),
                         total_rebate=0,
+                        strikes=defaultdict(dict),
                         logs=[Mock()],
-=======
-                    return_value=(
-                        # distributed
-                        0,
-                        # shares
-                        defaultdict(int),
-                        # strikes
-                        defaultdict(dict),
-                        # logs
-                        Mock(),
->>>>>>> 19cbfa35
                     )
                 ),
                 curr_rewards_tree_root=HexBytes(ZERO_HASH),
@@ -421,10 +406,6 @@
                 curr_strikes_tree_root=HexBytes(ZERO_HASH),
                 curr_strikes_tree_cid="",
                 curr_log_cid=CID("QmLOG"),
-<<<<<<< HEAD
-                expected_make_tree_call_args=None,
-                expected_func_result=(1, 100500, HexBytes(ZERO_HASH), "", CID("QmLOG"), 0, 0, HexBytes(ZERO_HASH), ""),
-=======
                 expected_make_rewards_tree_call_args=None,
                 expected_func_result=(
                     1,
@@ -433,10 +414,10 @@
                     "",
                     CID("QmLOG"),
                     0,
+                    0,
                     HexBytes(ZERO_HASH),
                     CID(""),
                 ),
->>>>>>> 19cbfa35
             ),
             id="empty_prev_report_and_no_new_distribution",
         ),
@@ -451,7 +432,6 @@
                     strikes={},
                 ),
                 curr_distribution=Mock(
-<<<<<<< HEAD
                     return_value=Mock(
                         spec=Distribution,
                         total_rewards=6,
@@ -459,18 +439,8 @@
                             int, {NodeOperatorId(0): 1, NodeOperatorId(1): 2, NodeOperatorId(2): 3}
                         ),
                         total_rebate=1,
+                        strikes=defaultdict(dict),
                         logs=[Mock()],
-=======
-                    return_value=(
-                        # distributed
-                        6,
-                        # shares
-                        defaultdict(int, {NodeOperatorId(0): 1, NodeOperatorId(1): 2, NodeOperatorId(2): 3}),
-                        # strikes
-                        defaultdict(dict),
-                        # logs
-                        Mock(),
->>>>>>> 19cbfa35
                     )
                 ),
                 curr_rewards_tree_root=HexBytes("NEW_TREE_ROOT".encode()),
@@ -488,14 +458,9 @@
                     CID("QmNEW_TREE"),
                     CID("QmLOG"),
                     6,
-<<<<<<< HEAD
                     1,
                     HexBytes(ZERO_HASH),
-                    "",
-=======
-                    HexBytes(ZERO_HASH),
                     CID(""),
->>>>>>> 19cbfa35
                 ),
             ),
             id="empty_prev_report_and_new_distribution",
@@ -511,34 +476,15 @@
                     strikes={},
                 ),
                 curr_distribution=Mock(
-<<<<<<< HEAD
                     return_value=Mock(
                         spec=Distribution,
                         total_rewards=6,
                         total_rewards_map=defaultdict(
-                            int, {NodeOperatorId(0): 1, NodeOperatorId(1): 2, NodeOperatorId(3): 3}
+                            int, {NodeOperatorId(0): 101, NodeOperatorId(1): 202, NodeOperatorId(2): 300, NodeOperatorId(3): 3}
                         ),
                         total_rebate=1,
+                        strikes=defaultdict(dict),
                         logs=[Mock()],
-=======
-                    return_value=(
-                        # distributed
-                        6,
-                        # shares
-                        defaultdict(
-                            int,
-                            {
-                                NodeOperatorId(0): 101,
-                                NodeOperatorId(1): 202,
-                                NodeOperatorId(2): 300,
-                                NodeOperatorId(3): 3,
-                            },
-                        ),
-                        # strikes
-                        defaultdict(dict),
-                        # logs
-                        Mock(),
->>>>>>> 19cbfa35
                     )
                 ),
                 curr_rewards_tree_root=HexBytes("NEW_TREE_ROOT".encode()),
@@ -556,14 +502,9 @@
                     CID("QmNEW_TREE"),
                     CID("QmLOG"),
                     6,
-<<<<<<< HEAD
                     1,
                     HexBytes(ZERO_HASH),
-                    "",
-=======
-                    HexBytes(ZERO_HASH),
                     CID(""),
->>>>>>> 19cbfa35
                 ),
             ),
             id="non_empty_prev_report_and_new_distribution",
@@ -579,24 +520,13 @@
                     strikes={},
                 ),
                 curr_distribution=Mock(
-<<<<<<< HEAD
                     return_value=Mock(
                         spec=Distribution,
                         total_rewards=0,
                         total_rewards_map=defaultdict(int),
                         total_rebate=0,
+                        strikes=defaultdict(dict),
                         logs=[Mock()],
-=======
-                    return_value=(
-                        # distributed
-                        0,
-                        # shares
-                        defaultdict(int),
-                        # strikes
-                        defaultdict(dict),
-                        # logs
-                        Mock(),
->>>>>>> 19cbfa35
                     )
                 ),
                 curr_rewards_tree_root=HexBytes(32),
@@ -612,14 +542,9 @@
                     CID("QmOLD_TREE"),
                     CID("QmLOG"),
                     0,
-<<<<<<< HEAD
                     0,
                     HexBytes(ZERO_HASH),
-                    "",
-=======
-                    HexBytes(ZERO_HASH),
                     CID(""),
->>>>>>> 19cbfa35
                 ),
             ),
             id="non_empty_prev_report_and_no_new_distribution",
