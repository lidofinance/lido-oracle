--- conflicted
+++ resolved
@@ -9,11 +9,7 @@
 
 from src.constants import UINT64_MAX
 from src.modules.csm.csm import CSOracle
-<<<<<<< HEAD
-from src.modules.csm.state import DutyAccumulator, State, Frame
-=======
 from src.modules.csm.state import State
->>>>>>> bacfa9c7
 from src.modules.csm.tree import Tree
 from src.modules.submodules.oracle_module import ModuleExecuteDelay
 from src.modules.submodules.types import CurrentFrame, ZERO_HASH
@@ -118,266 +114,6 @@
     assert caplog.messages[0].startswith("No CSM digest at blockstamp")
 
 
-<<<<<<< HEAD
-def test_calculate_distribution(module: CSOracle, csm: CSM):
-    csm.fee_distributor.shares_to_distribute = Mock(return_value=10_000)
-    csm.oracle.perf_leeway_bp = Mock(return_value=500)
-
-    module.module_validators_by_node_operators = Mock(
-        return_value={
-            (None, NodeOperatorId(0)): [Mock(index=0, validator=Mock(slashed=False))],
-            (None, NodeOperatorId(1)): [Mock(index=1, validator=Mock(slashed=False))],
-            (None, NodeOperatorId(2)): [Mock(index=2, validator=Mock(slashed=False))],  # stuck
-            (None, NodeOperatorId(3)): [Mock(index=3, validator=Mock(slashed=False))],
-            (None, NodeOperatorId(4)): [Mock(index=4, validator=Mock(slashed=False))],  # stuck
-            (None, NodeOperatorId(5)): [
-                Mock(index=5, validator=Mock(slashed=False)),
-                Mock(index=6, validator=Mock(slashed=False)),
-            ],
-            (None, NodeOperatorId(6)): [
-                Mock(index=7, validator=Mock(slashed=False)),
-                Mock(index=8, validator=Mock(slashed=False)),
-            ],
-            (None, NodeOperatorId(7)): [Mock(index=9, validator=Mock(slashed=False))],
-            (None, NodeOperatorId(8)): [
-                Mock(index=10, validator=Mock(slashed=False)),
-                Mock(index=11, validator=Mock(slashed=True)),
-            ],
-            (None, NodeOperatorId(9)): [Mock(index=12, validator=Mock(slashed=True))],
-        }
-    )
-    module.stuck_operators = Mock(
-        return_value=[
-            NodeOperatorId(2),
-            NodeOperatorId(4),
-        ]
-    )
-
-    frame_0: Frame = (EpochNumber(0), EpochNumber(999))
-
-    module.state.init_or_migrate(*frame_0, epochs_per_frame=1000, consensus_version=1)
-    module.state = State(
-        {
-            frame_0: {
-                ValidatorIndex(0): DutyAccumulator(included=200, assigned=200),  # short on frame
-                ValidatorIndex(1): DutyAccumulator(included=1000, assigned=1000),
-                ValidatorIndex(2): DutyAccumulator(included=1000, assigned=1000),
-                ValidatorIndex(3): DutyAccumulator(included=999, assigned=1000),
-                ValidatorIndex(4): DutyAccumulator(included=900, assigned=1000),
-                ValidatorIndex(5): DutyAccumulator(included=500, assigned=1000),  # underperforming
-                ValidatorIndex(6): DutyAccumulator(included=0, assigned=0),  # underperforming
-                ValidatorIndex(7): DutyAccumulator(included=900, assigned=1000),
-                ValidatorIndex(8): DutyAccumulator(included=500, assigned=1000),  # underperforming
-                # ValidatorIndex(9): AttestationsAggregate(included=0, assigned=0),  # missing in state
-                ValidatorIndex(10): DutyAccumulator(included=1000, assigned=1000),
-                ValidatorIndex(11): DutyAccumulator(included=1000, assigned=1000),
-                ValidatorIndex(12): DutyAccumulator(included=1000, assigned=1000),
-            }
-        }
-    )
-
-    l_epoch, r_epoch = frame_0
-
-    frame_0_network_aggr = module.state.get_att_network_aggr(frame_0)
-
-    blockstamp = ReferenceBlockStampFactory.build(slot_number=r_epoch * 32, ref_epoch=r_epoch, ref_slot=r_epoch * 32)
-    _, shares, logs = module.calculate_distribution(blockstamp=blockstamp)
-
-    log, *_ = logs
-
-    assert tuple(shares.items()) == (
-        (NodeOperatorId(0), 476),
-        (NodeOperatorId(1), 2380),
-        (NodeOperatorId(3), 2380),
-        (NodeOperatorId(6), 2380),
-        (NodeOperatorId(8), 2380),
-    )
-
-    assert tuple(log.operators.keys()) == (
-        NodeOperatorId(0),
-        NodeOperatorId(1),
-        NodeOperatorId(2),
-        NodeOperatorId(3),
-        NodeOperatorId(4),
-        NodeOperatorId(5),
-        NodeOperatorId(6),
-        # NodeOperatorId(7), # Missing in state
-        NodeOperatorId(8),
-        NodeOperatorId(9),
-    )
-
-    assert not log.operators[NodeOperatorId(1)].stuck
-
-    assert log.operators[NodeOperatorId(2)].validators == {}
-    assert log.operators[NodeOperatorId(2)].stuck
-    assert log.operators[NodeOperatorId(4)].validators == {}
-    assert log.operators[NodeOperatorId(4)].stuck
-
-    assert 5 in log.operators[NodeOperatorId(5)].validators
-    assert 6 in log.operators[NodeOperatorId(5)].validators
-    assert 7 in log.operators[NodeOperatorId(6)].validators
-
-    assert log.operators[NodeOperatorId(0)].distributed == 476
-    assert log.operators[NodeOperatorId(1)].distributed == 2380
-    assert log.operators[NodeOperatorId(2)].distributed == 0
-    assert log.operators[NodeOperatorId(3)].distributed == 2380
-    assert log.operators[NodeOperatorId(6)].distributed == 2380
-
-    assert log.frame == frame_0
-    assert log.threshold == frame_0_network_aggr.perf - 0.05
-
-
-def test_calculate_distribution_with_missed_with_two_frames(module: CSOracle, csm: CSM):
-    csm.oracle.perf_leeway_bp = Mock(return_value=500)
-    csm.fee_distributor.shares_to_distribute = Mock(side_effect=[10000, 20000])
-
-    module.module_validators_by_node_operators = Mock(
-        return_value={
-            (None, NodeOperatorId(0)): [Mock(index=0, validator=Mock(slashed=False))],
-            (None, NodeOperatorId(1)): [Mock(index=1, validator=Mock(slashed=False))],
-            (None, NodeOperatorId(2)): [Mock(index=2, validator=Mock(slashed=False))],  # stuck
-            (None, NodeOperatorId(3)): [Mock(index=3, validator=Mock(slashed=False))],
-            (None, NodeOperatorId(4)): [Mock(index=4, validator=Mock(slashed=False))],  # stuck
-            (None, NodeOperatorId(5)): [
-                Mock(index=5, validator=Mock(slashed=False)),
-                Mock(index=6, validator=Mock(slashed=False)),
-            ],
-            (None, NodeOperatorId(6)): [
-                Mock(index=7, validator=Mock(slashed=False)),
-                Mock(index=8, validator=Mock(slashed=False)),
-            ],
-            (None, NodeOperatorId(7)): [Mock(index=9, validator=Mock(slashed=False))],
-            (None, NodeOperatorId(8)): [
-                Mock(index=10, validator=Mock(slashed=False)),
-                Mock(index=11, validator=Mock(slashed=True)),
-            ],
-            (None, NodeOperatorId(9)): [Mock(index=12, validator=Mock(slashed=True))],
-        }
-    )
-
-    module.stuck_operators = Mock(
-        side_effect=[
-            [
-                NodeOperatorId(2),
-                NodeOperatorId(4),
-            ],
-            [
-                NodeOperatorId(2),
-                NodeOperatorId(4),
-            ],
-        ]
-    )
-
-    module.state = State()
-    l_epoch, r_epoch = EpochNumber(0), EpochNumber(1999)
-    frame_0 = (0, 999)
-    frame_1 = (1000, 1999)
-    module.state.init_or_migrate(l_epoch, r_epoch, epochs_per_frame=1000, consensus_version=1)
-    module.state = State(
-        {
-            frame_0: {
-                ValidatorIndex(0): DutyAccumulator(included=200, assigned=200),  # short on frame
-                ValidatorIndex(1): DutyAccumulator(included=1000, assigned=1000),
-                ValidatorIndex(2): DutyAccumulator(included=1000, assigned=1000),
-                ValidatorIndex(3): DutyAccumulator(included=999, assigned=1000),
-                ValidatorIndex(4): DutyAccumulator(included=900, assigned=1000),
-                ValidatorIndex(5): DutyAccumulator(included=500, assigned=1000),  # underperforming
-                ValidatorIndex(6): DutyAccumulator(included=0, assigned=0),  # underperforming
-                ValidatorIndex(7): DutyAccumulator(included=900, assigned=1000),
-                ValidatorIndex(8): DutyAccumulator(included=500, assigned=1000),  # underperforming
-                # ValidatorIndex(9): AttestationsAggregate(included=0, assigned=0),  # missing in state
-                ValidatorIndex(10): DutyAccumulator(included=1000, assigned=1000),
-                ValidatorIndex(11): DutyAccumulator(included=1000, assigned=1000),
-                ValidatorIndex(12): DutyAccumulator(included=1000, assigned=1000),
-            },
-            frame_1: {
-                ValidatorIndex(0): DutyAccumulator(included=200, assigned=200),  # short on frame
-                ValidatorIndex(1): DutyAccumulator(included=1000, assigned=1000),
-                ValidatorIndex(2): DutyAccumulator(included=1000, assigned=1000),
-                ValidatorIndex(3): DutyAccumulator(included=999, assigned=1000),
-                ValidatorIndex(4): DutyAccumulator(included=900, assigned=1000),
-                ValidatorIndex(5): DutyAccumulator(included=500, assigned=1000),  # underperforming
-                ValidatorIndex(6): DutyAccumulator(included=0, assigned=0),  # underperforming
-                ValidatorIndex(7): DutyAccumulator(included=900, assigned=1000),
-                ValidatorIndex(8): DutyAccumulator(included=500, assigned=1000),  # underperforming
-                # ValidatorIndex(9): AttestationsAggregate(included=0, assigned=0),  # missing in state
-                ValidatorIndex(10): DutyAccumulator(included=1000, assigned=1000),
-                ValidatorIndex(11): DutyAccumulator(included=1000, assigned=1000),
-                ValidatorIndex(12): DutyAccumulator(included=1000, assigned=1000),
-            },
-        }
-    )
-    module.w3.cc = Mock()
-
-    module.converter = Mock(
-        side_effect=lambda _: Mock(
-            frame_config=FrameConfigFactory.build(epochs_per_frame=1000),
-            get_epoch_last_slot=lambda epoch: epoch * 32 + 31,
-        )
-    )
-
-    module._get_ref_blockstamp_for_frame = Mock(
-        side_effect=[
-            ReferenceBlockStampFactory.build(
-                slot_number=frame_0[1] * 32, ref_epoch=frame_0[1], ref_slot=frame_0[1] * 32
-            ),
-            ReferenceBlockStampFactory.build(slot_number=r_epoch * 32, ref_epoch=r_epoch, ref_slot=r_epoch * 32),
-        ]
-    )
-
-    blockstamp = ReferenceBlockStampFactory.build(slot_number=r_epoch * 32, ref_epoch=r_epoch, ref_slot=r_epoch * 32)
-    distributed, shares, logs = module.calculate_distribution(blockstamp=blockstamp)
-
-    assert distributed == 2 * 9_998  # because of the rounding
-
-    assert tuple(shares.items()) == (
-        (NodeOperatorId(0), 952),
-        (NodeOperatorId(1), 4761),
-        (NodeOperatorId(3), 4761),
-        (NodeOperatorId(6), 4761),
-        (NodeOperatorId(8), 4761),
-    )
-
-    assert len(logs) == 2
-
-    for log in logs:
-
-        assert log.frame in module.state.att_data.keys()
-        assert log.threshold == module.state.get_att_network_aggr(log.frame).perf - 0.05
-
-        assert tuple(log.operators.keys()) == (
-            NodeOperatorId(0),
-            NodeOperatorId(1),
-            NodeOperatorId(2),
-            NodeOperatorId(3),
-            NodeOperatorId(4),
-            NodeOperatorId(5),
-            NodeOperatorId(6),
-            # NodeOperatorId(7), # Missing in state
-            NodeOperatorId(8),
-            NodeOperatorId(9),
-        )
-
-        assert not log.operators[NodeOperatorId(1)].stuck
-
-        assert log.operators[NodeOperatorId(2)].validators == {}
-        assert log.operators[NodeOperatorId(2)].stuck
-        assert log.operators[NodeOperatorId(4)].validators == {}
-        assert log.operators[NodeOperatorId(4)].stuck
-
-        assert 5 in log.operators[NodeOperatorId(5)].validators
-        assert 6 in log.operators[NodeOperatorId(5)].validators
-        assert 7 in log.operators[NodeOperatorId(6)].validators
-
-        assert log.operators[NodeOperatorId(0)].distributed == 476
-        assert log.operators[NodeOperatorId(1)].distributed in [2380, 2381]
-        assert log.operators[NodeOperatorId(2)].distributed == 0
-        assert log.operators[NodeOperatorId(3)].distributed in [2380, 2381]
-        assert log.operators[NodeOperatorId(6)].distributed in [2380, 2381]
-
-
-=======
->>>>>>> bacfa9c7
 # Static functions you were dreaming of for so long.
 
 
