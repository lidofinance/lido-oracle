# test_my_class.py

from unittest.mock import MagicMock

import pytest
from eth_typing import ChecksumAddress, BlockNumber, HexAddress, HexStr
from web3.types import Timestamp

from src.main import ipfs_providers
from src.modules.accounting.staking_vaults import StakingVaults
from src.modules.accounting.types import VaultInfo, VaultData, VaultsData, VaultsMap
from src.providers.consensus.types import Validator, ValidatorState, PendingDeposit
from src.providers.ipfs import MultiIPFSProvider
from src.types import BlockStamp, ValidatorIndex, Gwei, EpochNumber, SlotNumber, BlockHash, StateRoot


class TestStakingVaults:
    ipfs_client: MultiIPFSProvider
    staking_vaults: StakingVaults

    def setup_method(self):
        self.ipfs_client = MultiIPFSProvider(ipfs_providers(), retries=3)

        # Vault addresses
        vault_adr_0 = ChecksumAddress(HexAddress(HexStr('0xE312f1ed35c4dBd010A332118baAD69d45A0E302')))
        vault_adr_1 = ChecksumAddress(HexAddress(HexStr('0x652b70E0Ae932896035d553fEaA02f37Ab34f7DC')))
        vault_adr_2 = ChecksumAddress(HexAddress(HexStr('0x20d34FD0482E3BdC944952D0277A306860be0014')))
        vault_adr_3 = ChecksumAddress(HexAddress(HexStr('0x60B614c42d92d6c2E68AF7f4b741867648aBf9A4')))

        # --- VaultHub Mock ---
        vault_hub_mock = MagicMock()
        vault_hub_mock.get_all_vaults.return_value = [
            VaultInfo(
                vault=vault_adr_0,
                balance=1000000000000000000,
                in_out_delta=1000000000000000000,
                withdrawal_credentials='0x020000000000000000000000e312f1ed35c4dbd010a332118baad69d45a0e302',
                liability_shares=0,
            ),
            VaultInfo(
                vault=vault_adr_1,
                balance=0,
                in_out_delta=2000000000000000000,
                withdrawal_credentials='0x020000000000000000000000652b70e0ae932896035d553feaa02f37ab34f7dc',
                liability_shares=490000000000000000,
            ),
            VaultInfo(
                vault=vault_adr_2,
                balance=2000900000000000000,
                in_out_delta=2000900000000000000,
                withdrawal_credentials='0x02000000000000000000000020d34fd0482e3bdc944952d0277a306860be0014',
                liability_shares=1200000000000010001,
            ),
            VaultInfo(
                vault=vault_adr_3,
                balance=1000000000000000000,
                in_out_delta=1000000000000000000,
                withdrawal_credentials='0x02000000000000000000000060b614c42d92d6c2e68af7f4b741867648abf9a4',
                liability_shares=0,
            ),
        ]

        # --- ConsensusClient Mock ---
        cc_mock = MagicMock()
        cc_mock.get_pending_deposits.return_value = []

        # --- Web3 Mock ---
        w3_mock = MagicMock()

        self.staking_vaults = StakingVaults(w3_mock, cc_mock, self.ipfs_client, vault_hub_mock)

    @pytest.mark.unit
    def test_manual_vault_report(self):
        bs = BlockStamp(
            state_root=StateRoot(HexStr('0xcdbb26ef98f4f6c46262f34e980dcc92c28268ba6ca9b7d45668eb0c23cad3c3')),
            slot_number=SlotNumber(7314880),
            block_hash=BlockHash(HexStr('0xbb3ba9405346f2448e9fa02b110539dde714e6e3f06bd5207dc29e14db353a3a')),
            block_number=BlockNumber(8027890),
            block_timestamp=Timestamp(1743512160),
        )

        validators: list[Validator] = [
            Validator(
                index=ValidatorIndex(1985),
                balance=Gwei(32834904184),
                validator=ValidatorState(
                    pubkey='0x862d53d9e4313374d202f2b28e6ffe64efb0312f9c2663f2eef67b72345faa8932b27f9b9bb7b476d9b5e418fea99124',
                    withdrawal_credentials='0x020000000000000000000000e312f1ed35c4dbd010a332118baad69d45a0e302',
                    effective_balance=Gwei(32000000000),
                    slashed=False,
                    activation_eligibility_epoch=EpochNumber(225469),
                    activation_epoch=EpochNumber(225475),
                    exit_epoch=EpochNumber(18446744073709551615),
                    withdrawable_epoch=EpochNumber(18446744073709551615),
                ),
            ),
            Validator(
                index=ValidatorIndex(1986),
                balance=Gwei(40000000000),
                validator=ValidatorState(
                    pubkey='0xa5d9411ef615c74c9240634905d5ddd46dc40a87a09e8cc0332afddb246d291303e452a850917eefe09b3b8c70a307ce',
                    withdrawal_credentials='0x020000000000000000000000652b70e0ae932896035d553feaa02f37ab34f7dc',
                    effective_balance=Gwei(0),
                    slashed=False,
                    activation_eligibility_epoch=EpochNumber(226130),
                    activation_epoch=EpochNumber(226136),
                    exit_epoch=EpochNumber(227556),
                    withdrawable_epoch=EpochNumber(227812),
                ),
            ),
            Validator(
                index=ValidatorIndex(1987),
                balance=Gwei(50000000000),
                validator=ValidatorState(
                    pubkey='0xa5d9411ef615c74c9240634905d5ddd46dc40a87a09e8cc0332afddb246d291303e452a850917eefe09b3b8c70a307ce',
                    withdrawal_credentials='0x02000000000000000000000020d34fd0482e3bdc944952d0277a306860be0014',
                    effective_balance=Gwei(0),
                    slashed=False,
                    activation_eligibility_epoch=EpochNumber(226130),
                    activation_epoch=EpochNumber(226136),
                    exit_epoch=EpochNumber(227556),
                    withdrawable_epoch=EpochNumber(227812),
                ),
            ),
            Validator(
                index=ValidatorIndex(1987),
                balance=Gwei(60000000000),
                validator=ValidatorState(
                    pubkey='0xa5d9411ef615c74c9240634905d5ddd46dc40a87a09e8cc0332afddb246d291303e452a850917eefe09b3b8c70a307ce',
                    withdrawal_credentials='0x02000000000000000000000060b614c42d92d6c2e68af7f4b741867648abf9a4',
                    effective_balance=Gwei(0),
                    slashed=False,
                    activation_eligibility_epoch=EpochNumber(226130),
                    activation_epoch=EpochNumber(226136),
                    exit_epoch=EpochNumber(227556),
                    withdrawable_epoch=EpochNumber(227812),
                ),
            ),
        ]

        pending_deposits: list[PendingDeposit] = [
            # Valid
            PendingDeposit(
                pubkey='0xa50a7821c793e80710f51c681b28f996e5c2f1fa00318dbf91b5844822d58ac2fef892b79aea386a3b97829e090a393e',
                withdrawal_credentials='0x020000000000000000000000652b70e0ae932896035d553feaa02f37ab34f7dc',
                amount=Gwei(1000000000),
                signature='0xb5b222b452892bd62a7d2b4925e15bf9823c4443313d86d3e1fe549c86aa8919d0cdd1d5b60d9d3184f3966ced21699f124a14a0d8c1f1ae3e9f25715f40c3e7b81a909424c60ca7a8cbd79f101d6bd86ce1bdd39701cf93b2eecce10699f40b',
                slot=SlotNumber(259388),
            ),
            # Invalid
            PendingDeposit(
                pubkey='0x8c96ad1b9a1acf4a898009d96293d191ab911b535cd1e6618e76897b5fa239a7078f1fbf9de8dd07a61a51b137c74a87',
                withdrawal_credentials='0x020000000000000000000000652b70e0ae932896035d553feaa02f37ab34f7dc',
                amount=Gwei(1000000000),
                signature='0x978f286178050a3dbf6f8551b8020f72dd1de8223fc9cb8553d5ebb22f71164f4278d9b970467084a9dcd54ad07ec8d60792104ff82887b499346f3e8adc55a86f26bfbb032ac2524da42d5186c5a8ed0ccf9d98e9f6ff012cfafbd712335aa5',
                slot=SlotNumber(259654),
            ),
            # Invalid
            PendingDeposit(
                pubkey='0x99eeb66e77fef5c71d3b303774ecded0d52d521e8d665c2d0f350c33f5f82e7ddd88dd9bc4f8014fb22820beda3a8a85',
                withdrawal_credentials='0x020000000000000000000000652b70e0ae932896035d553feaa02f37ab34f7dc',
                amount=Gwei(1000000000),
                signature='0xb4ea337eb8d0fc47361672d4a153dbe3cd943a0418c9f1bc586bca95cdcf8615d60a2394b7680276c4597a2524f9bcf1088c40a08902841ff68d508a9f825803b9fac3bc6333cf3afa7503f560ccf6f689be5b0f5d08fa9e21cb203aa1f53259',
                slot=SlotNumber(260393),
            ),
        ]

        tree_data, vault_data = self.staking_vaults.get_vaults_data(validators, pending_deposits, bs)
        merkle_tree = self.staking_vaults.get_merkle_tree(tree_data)
        got = f"0x{merkle_tree.root.hex()}"
        expected = '0x3dc48700af87f44fd9486bf0dcb88a35b0b1f2087af8922384e5153eee46837e'
        assert got == expected
        assert len(merkle_tree.root) == 32

        # (address, total_value, in_out_delta, fees, liability_shares)
        expected_tree_data = [
            ('0xE312f1ed35c4dBd010A332118baAD69d45A0E302', 33834904184000000000, 1000000000000000000, 0, 0),
            (
                '0x652b70E0Ae932896035d553fEaA02f37Ab34f7DC',
                41000000000000000000,
                2000000000000000000,
                0,
                490000000000000000,
            ),
            (
                '0x20d34FD0482E3BdC944952D0277A306860be0014',
                52000900000000000000,
                2000900000000000000,
                0,
                1200000000000010001,
            ),
            ('0x60B614c42d92d6c2E68AF7f4b741867648aBf9A4', 61000000000000000000, 1000000000000000000, 0, 0),
        ]

        assert expected_tree_data == tree_data

        expected_vaults_data: VaultsMap = {
            ChecksumAddress(HexAddress(HexStr('0xE312f1ed35c4dBd010A332118baAD69d45A0E302'))): VaultData(
                vault_ind=0,
                balance_wei=1000000000000000000,
                in_out_delta=1000000000000000000,
                liability_shares=0,
                fee=0,
<<<<<<< HEAD
                pending_deposit=0,
=======
>>>>>>> 93d86a30
                address=ChecksumAddress(HexAddress(HexStr('0xE312f1ed35c4dBd010A332118baAD69d45A0E302'))),
                withdrawal_credentials='0x020000000000000000000000e312f1ed35c4dbd010a332118baad69d45a0e302',
            ),
            ChecksumAddress(HexAddress(HexStr('0x652b70E0Ae932896035d553fEaA02f37Ab34f7DC'))): VaultData(
                vault_ind=1,
                balance_wei=0,
                in_out_delta=2000000000000000000,
                liability_shares=490000000000000000,
                fee=0,
<<<<<<< HEAD
                pending_deposit=0,
=======
>>>>>>> 93d86a30
                address=ChecksumAddress(HexAddress(HexStr('0x652b70E0Ae932896035d553fEaA02f37Ab34f7DC'))),
                withdrawal_credentials='0x020000000000000000000000652b70e0ae932896035d553feaa02f37ab34f7dc',
            ),
            ChecksumAddress(HexAddress(HexStr('0x20d34FD0482E3BdC944952D0277A306860be0014'))): VaultData(
                vault_ind=2,
                balance_wei=2000900000000000000,
                in_out_delta=2000900000000000000,
                liability_shares=1200000000000010001,
                fee=0,
<<<<<<< HEAD
                pending_deposit=0,
=======
>>>>>>> 93d86a30
                address=ChecksumAddress(HexAddress(HexStr('0x20d34FD0482E3BdC944952D0277A306860be0014'))),
                withdrawal_credentials='0x02000000000000000000000020d34fd0482e3bdc944952d0277a306860be0014',
            ),
            ChecksumAddress(HexAddress(HexStr('0x60B614c42d92d6c2E68AF7f4b741867648aBf9A4'))): VaultData(
                vault_ind=3,
                balance_wei=1000000000000000000,
                in_out_delta=1000000000000000000,
                liability_shares=0,
                fee=0,
<<<<<<< HEAD
                pending_deposit=0,
=======
>>>>>>> 93d86a30
                address=ChecksumAddress(HexAddress(HexStr('0x60B614c42d92d6c2E68AF7f4b741867648aBf9A4'))),
                withdrawal_credentials='0x02000000000000000000000060b614c42d92d6c2e68af7f4b741867648abf9a4',
            ),
        }

        assert expected_vaults_data == vault_data

        # proof_cid = self.StakingVaults.publish_proofs(merkle_tree, bs, vaults)
        # print(proof_cid)

        # proof_tree = self.StakingVaults.publish_tree(merkle_tree, bs, "2312")
        # print(proof_tree)

        # got = f"0x{merkle_tree.root.hex()}"
        # expected = '0xd832e823b84db9ba0d7ba52b3647953c65ae0f86b81949a31605492ebe46f93a'
        # assert got == expected<|MERGE_RESOLUTION|>--- conflicted
+++ resolved
@@ -8,7 +8,7 @@
 
 from src.main import ipfs_providers
 from src.modules.accounting.staking_vaults import StakingVaults
-from src.modules.accounting.types import VaultInfo, VaultData, VaultsData, VaultsMap
+from src.modules.accounting.types import VaultInfo, VaultData, VaultsMap
 from src.providers.consensus.types import Validator, ValidatorState, PendingDeposit
 from src.providers.ipfs import MultiIPFSProvider
 from src.types import BlockStamp, ValidatorIndex, Gwei, EpochNumber, SlotNumber, BlockHash, StateRoot
@@ -201,10 +201,6 @@
                 in_out_delta=1000000000000000000,
                 liability_shares=0,
                 fee=0,
-<<<<<<< HEAD
-                pending_deposit=0,
-=======
->>>>>>> 93d86a30
                 address=ChecksumAddress(HexAddress(HexStr('0xE312f1ed35c4dBd010A332118baAD69d45A0E302'))),
                 withdrawal_credentials='0x020000000000000000000000e312f1ed35c4dbd010a332118baad69d45a0e302',
             ),
@@ -214,10 +210,6 @@
                 in_out_delta=2000000000000000000,
                 liability_shares=490000000000000000,
                 fee=0,
-<<<<<<< HEAD
-                pending_deposit=0,
-=======
->>>>>>> 93d86a30
                 address=ChecksumAddress(HexAddress(HexStr('0x652b70E0Ae932896035d553fEaA02f37Ab34f7DC'))),
                 withdrawal_credentials='0x020000000000000000000000652b70e0ae932896035d553feaa02f37ab34f7dc',
             ),
@@ -227,10 +219,6 @@
                 in_out_delta=2000900000000000000,
                 liability_shares=1200000000000010001,
                 fee=0,
-<<<<<<< HEAD
-                pending_deposit=0,
-=======
->>>>>>> 93d86a30
                 address=ChecksumAddress(HexAddress(HexStr('0x20d34FD0482E3BdC944952D0277A306860be0014'))),
                 withdrawal_credentials='0x02000000000000000000000020d34fd0482e3bdc944952d0277a306860be0014',
             ),
@@ -240,10 +228,6 @@
                 in_out_delta=1000000000000000000,
                 liability_shares=0,
                 fee=0,
-<<<<<<< HEAD
-                pending_deposit=0,
-=======
->>>>>>> 93d86a30
                 address=ChecksumAddress(HexAddress(HexStr('0x60B614c42d92d6c2E68AF7f4b741867648aBf9A4'))),
                 withdrawal_credentials='0x02000000000000000000000060b614c42d92d6c2e68af7f4b741867648abf9a4',
             ),
