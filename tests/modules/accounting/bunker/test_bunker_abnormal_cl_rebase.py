from unittest.mock import Mock

import pytest

<<<<<<< HEAD
from src.constants import FAR_FUTURE_EPOCH, LIDO_DEPOSIT_AMOUNT
from src.providers.consensus.types import Validator, ValidatorState
from src.services.bunker_cases.abnormal_cl_rebase import AbnormalClRebase
from src.services.bunker_cases.types import BunkerConfig
from src.types import EpochNumber, Gwei, ValidatorIndex
from tests.factory.no_registry import PendingDepositFactory
from tests.modules.accounting.bunker.conftest import simple_blockstamp, simple_key, simple_ref_blockstamp
=======
from unittest.mock import Mock

from src.constants import FAR_FUTURE_EPOCH, UINT64_MAX
from src.providers.consensus.types import Validator, ValidatorStatus, ValidatorState
from src.services.bunker_cases.abnormal_cl_rebase import AbnormalClRebase
from src.services.bunker_cases.types import BunkerConfig
from src.types import Gwei
from src.web3py.extensions import LidoValidatorsProvider
from src.web3py.types import Web3
from tests.factory.blockstamp import ReferenceBlockStampFactory
from tests.factory.configs import ChainConfigFactory, BunkerConfigFactory
from tests.factory.no_registry import LidoValidatorFactory
from tests.modules.accounting.bunker.conftest import simple_ref_blockstamp, simple_key, simple_blockstamp
>>>>>>> 62aa1d68


def simple_validators(
    from_index: int,
    to_index: int,
    balance=Gwei(32 * 10**9),
    effective_balance=Gwei(32 * 10**9),
) -> list[Validator]:
    validators = []
    for index in range(from_index, to_index + 1):
        validator = Validator(
            index=ValidatorIndex(index),
            balance=balance,
            validator=ValidatorState(
                pubkey=f"0x{index}",
                withdrawal_credentials='',
                effective_balance=effective_balance,
                slashed=False,
                activation_eligibility_epoch=FAR_FUTURE_EPOCH,
                activation_epoch=EpochNumber(0),
                exit_epoch=FAR_FUTURE_EPOCH,
                withdrawable_epoch=FAR_FUTURE_EPOCH,
            ),
        )
        validators.append(validator)
    return validators


@pytest.mark.unit
@pytest.mark.parametrize(
    (
        "blockstamp",
        "frame_cl_rebase",
        "nearest_epoch_distance",
        "far_epoch_distance",
        "expected_is_abnormal",
        "lido_validators_exist",
    ),
    [
        (simple_ref_blockstamp(40), 378585832, 0, 0, False, True),  # < mistake rate
        (simple_ref_blockstamp(40), 378585831.6, 0, 0, False, True),  # == mistake rate and no check specific rebase
        (simple_ref_blockstamp(40), 378585830, 10, 20, False, True),  # > mistake rate but specific rebase is positive
        (simple_ref_blockstamp(40), 378585830, 10, 10, False, True),  # > mistake rate but specific rebase is positive
        (simple_ref_blockstamp(40), 378585830, 0, 0, True, True),  # > mistake rate and no check specific rebase
        (simple_ref_blockstamp(20), 126195276, 10, 20, True, True),  # > mistake rate and specific rebase is negative
        (simple_ref_blockstamp(20), 126195276, 10, 10, True, True),  # > mistake rate and specific rebase is negative
        (simple_ref_blockstamp(20), 126195276, 10, 10, False, False),  # > mistake rate and specific rebase is negative
    ],
)
def test_is_abnormal_cl_rebase(
    blockstamp,
    abnormal_case,
    mock_get_accounting_last_processing_ref_slot,
    mock_get_used_lido_keys,
    mock_get_eth_distributed_events,
    mock_get_withdrawal_vault_balance,
    mock_get_blockstamp,
    frame_cl_rebase,
    nearest_epoch_distance,
    far_epoch_distance,
    expected_is_abnormal,
    lido_validators_exist,
):
    all_validators = abnormal_case.w3.cc.get_validators(blockstamp)

    lido_validators = []
    if lido_validators_exist:
        lido_validators = abnormal_case.w3.cc.get_validators(blockstamp)[3:6]

    abnormal_case.b_conf = BunkerConfig(
        normalized_cl_reward_per_epoch=64,
        normalized_cl_reward_mistake_rate=0.1,
        rebase_check_nearest_epoch_distance=nearest_epoch_distance,
        rebase_check_distant_epoch_distance=far_epoch_distance,
    )
    abnormal_case.w3.lido_contracts.accounting_oracle.get_consensus_version = Mock(return_value=2)
    result = abnormal_case.is_abnormal_cl_rebase(blockstamp, all_validators, lido_validators, frame_cl_rebase)

    assert result == expected_is_abnormal


@pytest.mark.unit
@pytest.mark.parametrize(
    ("blockstamp", "expected_rebase"),
    [
        (simple_ref_blockstamp(50), 512000000),
        (simple_ref_blockstamp(40), 420650924),
        (simple_ref_blockstamp(20), 140216974),
        (simple_ref_blockstamp(123), 1120376622),
    ],
)
def test_calculate_lido_normal_cl_rebase(
    abnormal_case,
    mock_get_used_lido_keys,
    mock_get_accounting_last_processing_ref_slot,
    mock_get_eth_distributed_events,
    mock_get_withdrawal_vault_balance,
    mock_get_blockstamp,
    blockstamp,
    expected_rebase,
):
    abnormal_case.all_validators = abnormal_case.w3.cc.get_validators(blockstamp)
    abnormal_case.lido_validators = abnormal_case.w3.cc.get_validators(blockstamp)[3:6]
    abnormal_case.lido_keys = abnormal_case.w3.kac.get_used_lido_keys(blockstamp)

    abnormal_case.w3.lido_contracts.accounting_oracle.get_consensus_version = Mock(return_value=2)
    result = abnormal_case._calculate_lido_normal_cl_rebase(blockstamp)

    assert result == expected_rebase


@pytest.mark.unit
@pytest.mark.parametrize(
    ("blockstamp", "nearest_epoch_distance", "far_epoch_distance", "expected_is_negative"),
    [
        (simple_ref_blockstamp(40), 10, 20, False),
        (simple_ref_blockstamp(20), 10, 20, True),
        (simple_ref_blockstamp(20), 10, 10, True),
        (simple_ref_blockstamp(33), 2, 33, True),
        (
            simple_ref_blockstamp(20),
            20,
            10,
            "nearest_slot=0 should be between distant_slot=10 and ref_slot=20 in specific CL rebase calculation",
        ),
        (
            simple_ref_blockstamp(20),
            10,
            -10,
            "nearest_slot=10 should be between distant_slot=30 and ref_slot=20 in specific CL rebase calculation",
        ),
    ],
)
def test_is_negative_specific_cl_rebase(
    abnormal_case,
    mock_get_eth_distributed_events,
    mock_get_withdrawal_vault_balance,
    mock_get_blockstamp,
    blockstamp,
    nearest_epoch_distance,
    far_epoch_distance,
    expected_is_negative,
):
    abnormal_case.lido_validators = abnormal_case.w3.cc.get_validators(blockstamp)[3:6]
    abnormal_case.lido_keys = [
        simple_key('0x03'),
        simple_key('0x04'),
        simple_key('0x05'),
    ]
    abnormal_case.b_conf = BunkerConfig(
        normalized_cl_reward_per_epoch=64,
        normalized_cl_reward_mistake_rate=0.1,
        rebase_check_nearest_epoch_distance=nearest_epoch_distance,
        rebase_check_distant_epoch_distance=far_epoch_distance,
    )
    abnormal_case.w3.lido_contracts.accounting_oracle.get_consensus_version = Mock(return_value=2)
    if isinstance(expected_is_negative, str):
        with pytest.raises(ValueError, match=expected_is_negative):
            abnormal_case._is_negative_specific_cl_rebase(blockstamp)
    else:
        result = abnormal_case._is_negative_specific_cl_rebase(blockstamp)
        assert result == expected_is_negative


@pytest.mark.unit
@pytest.mark.parametrize(
    ("blockstamp", "expected_blockstamps"),
    [
        (simple_ref_blockstamp(40), (simple_blockstamp(30), simple_blockstamp(20))),
        (simple_ref_blockstamp(20), (simple_blockstamp(10), simple_blockstamp(0))),
        (simple_ref_blockstamp(444444), (simple_blockstamp(444431), simple_blockstamp(444420))),
    ],
)
def test_get_nearest_and_distant_blockstamps(
    abnormal_case,
    mock_get_blockstamp,
    blockstamp,
    expected_blockstamps,
):
    abnormal_case.b_conf = BunkerConfig(
        normalized_cl_reward_per_epoch=64,
        normalized_cl_reward_mistake_rate=0.1,
        rebase_check_nearest_epoch_distance=10,
        rebase_check_distant_epoch_distance=20,
    )

    nearest_blockstamp, distant_blockstamp = abnormal_case._get_nearest_and_distant_blockstamps(blockstamp)

    assert nearest_blockstamp == expected_blockstamps[0]
    assert distant_blockstamp == expected_blockstamps[1]


@pytest.mark.unit
@pytest.mark.parametrize(
    (
        "prev_lido_validators",
        "curr_lido_validators",
        "prev_withdrawals_vault_balance",  # wei
        "curr_withdrawals_vault_balance",  # wei
        "withdrawn_from_vault",  # Gwei
        "expected_rebase",  # Gwei
    ),
    [
        (
            # The same count of validators,
            LidoValidatorFactory.batch(10, balance=32 * 10**9),
            # but current validators have more balance (has non-withdrawn rewards).
            LidoValidatorFactory.batch(10, balance=(32 * 10**9) + Gwei(100_000)),
            # Previous withdrawals vault balance the same as current
            15 * 10**18,
            15 * 10**18,
            # and nothing was withdrawn from the vault.
            Gwei(0),
            # Rebase is equal non-withdrawn rewards from vals above.
            Gwei(10 * 100_000),
        ),
        (
            # The same count of validators,
            LidoValidatorFactory.batch(10, balance=32 * 10**9),
            # and the same balance.
            LidoValidatorFactory.batch(10, balance=32 * 10**9),
            # Previous withdrawals vault balance the same as current
            15 * 10**18,
            15 * 10**18,
            # and rewards was withdrawn from the vault.
            Gwei(10 * 100_000),
            # Rebase is equal withdrawn rewards.
            Gwei(10 * 100_000),
        ),
        (
            # New vals count is more than previous,
            LidoValidatorFactory.batch(9, balance=32 * 10**9),
            # and have the same balance.
            LidoValidatorFactory.batch(10, balance=32 * 10**9),
            # Previous withdrawals vault balance the same as current
            15 * 10**18,
            15 * 10**18,
            # and nothing was withdrawn from the vault.
            Gwei(0),
            # Rebase should be equal to 0 because validators diff has been accounted.
            Gwei(0),
        ),
        (
            # The same count of validators,
            LidoValidatorFactory.batch(10, balance=32 * 10**9),
            # but some validators have less balance (has penalties).
            [
                *LidoValidatorFactory.batch(5, balance=(32 * 10**9) - Gwei(100_000)),
                *LidoValidatorFactory.batch(5, balance=32 * 10**9),
            ],
            # Previous withdrawals vault balance the same as current.
            15 * 10**18,
            15 * 10**18,
            # rewards was withdrawn from the vault.
            Gwei(10 * 100_000),
            # Rebase is equal to rewards minus penalties.
            Gwei(5 * 100_000),
        ),
        (
            # The same count of validators,
            LidoValidatorFactory.batch(10, balance=32 * 10**9),
            # but some validators have less balance (has penalties).
            [
                *LidoValidatorFactory.batch(5, balance=(32 * 10**9) - Gwei(100_000)),
                *LidoValidatorFactory.batch(5, balance=32 * 10**9),
            ],
            # Current withdrawals vault balance is more than previous because some rewards were withdrawn
            15 * 10**18,
            15 * 10**18 + Web3.to_wei(10 * 100_000, 'gwei'),
            # but wasn't withdrawn from the vault.
            Gwei(0),
            # Rebase is equal to rewards on vault minus penalties
            Gwei(5 * 100_000),
        ),
        (
            # New vals count is more than previous,
            LidoValidatorFactory.batch(9, balance=32 * 10**9),
            # but some validators have less balance (has penalties).
            #     and another part has non-withdrawn rewards.
            [
                *LidoValidatorFactory.batch(5, balance=(32 * 10**9) - Gwei(100_000)),
                *LidoValidatorFactory.batch(5, balance=(32 * 10**9) + Gwei(100_000)),
            ],
            # Current withdrawals vault balance is more than previous
            # because some were got between withdrawal event and ref block,
            15 * 10**18,
            15 * 10**18 + Web3.to_wei(100_000, 'gwei'),
            # and some were withdrawn from the vault.
            Gwei(10 * 100_000),
            # Rebase is equal to rewards withdrawn from vault plus diff between vaults balances
            Gwei(10 * 100_000 + 100_000),
        ),
        (
            # New vals count is more than previous,
            LidoValidatorFactory.batch(9, balance=32 * 10**9),
            # but some validators have less balance (has penalties).
            [
                *LidoValidatorFactory.batch(5, balance=(32 * 10**9) - Gwei(100_000)),
                *LidoValidatorFactory.batch(5, balance=32 * 10**9),
            ],
            # Current withdrawals vault balance is less than previous
            15 * 10**18,
            15 * 10**18 - Web3.to_wei(10 * 100_000, 'gwei'),
            # because were withdrawn from the vault.
            Gwei(10 * 100_000),
            # Rebase is equal to penalties. Validators diff has been accounted
            Gwei(-5 * 100_000),
        ),
        (
            # The same count of validators,
            LidoValidatorFactory.batch(10, balance=32 * 10**9),
            # but current validators have less balance (has penalties).
            LidoValidatorFactory.batch(10, balance=(32 * 10**9) - Gwei(100_000)),
            # Previous withdrawals vault balance the same as current
            15 * 10**18,
            15 * 10**18,
            # nothing was withdrawn from the vault.
            Gwei(0),
            # Rebase is equal to penalties.
            Gwei(-10 * 100_000),
        ),
        (
            # New vals count is less than previous,
            LidoValidatorFactory.batch(10, balance=32 * 10**9),
            # and have the same balance
            LidoValidatorFactory.batch(9, balance=32 * 10**9),
            UINT64_MAX,
            UINT64_MAX,
            UINT64_MAX,
            # It is exception because new vals count can't be less that previous
            ValueError("Validators count diff should be positive or 0. Something went wrong with CL API"),
        ),
    ],
)
def test_calculate_cl_rebase_between_blocks(
    monkeypatch,
    web3,
    prev_lido_validators,
    curr_lido_validators,
    prev_withdrawals_vault_balance,
    curr_withdrawals_vault_balance,
    withdrawn_from_vault,
    expected_rebase,
):
<<<<<<< HEAD
    abnormal_case.lido_validators = abnormal_case.w3.cc.get_validators(blockstamp)[3:6]
    abnormal_case.lido_keys = [
        simple_key('0x03'),
        simple_key('0x04'),
        simple_key('0x05'),
    ]
    abnormal_case.w3.lido_contracts.accounting_oracle.get_consensus_version = Mock(return_value=2)
    if isinstance(expected_rebase, str):
        with pytest.raises(ValueError, match=expected_rebase):
            abnormal_case._calculate_cl_rebase_between_blocks(prev_blockstamp, blockstamp)
=======
    prev_blockstamp = ReferenceBlockStampFactory.build(block_number=8)
    ref_blockstamp = ReferenceBlockStampFactory.build(block_number=88)
    abnormal_case = AbnormalClRebase(web3, ChainConfigFactory.build(), BunkerConfigFactory.build())
    abnormal_case.lido_keys = Mock()
    abnormal_case.w3.cc = Mock()
    abnormal_case.w3.lido_contracts = Mock()
    abnormal_case.w3.cc.get_validators_no_cache = Mock()

    with monkeypatch.context():
        monkeypatch.setattr(
            LidoValidatorsProvider,
            "merge_validators_with_keys",
            Mock(return_value=prev_lido_validators),
        )
    abnormal_case.lido_validators = curr_lido_validators
    abnormal_case.w3.lido_contracts.get_withdrawal_balance_no_cache = Mock(
        side_effect=[curr_withdrawals_vault_balance, prev_withdrawals_vault_balance]
    )
    abnormal_case._get_withdrawn_from_vault_between_blocks = Mock(return_value=withdrawn_from_vault)

    if isinstance(expected_rebase, Exception):
        with pytest.raises(ValueError, match=expected_rebase.args[0]):
            abnormal_case._calculate_cl_rebase_between_blocks(prev_blockstamp, ref_blockstamp)
>>>>>>> 62aa1d68
    else:
        result = abnormal_case._calculate_cl_rebase_between_blocks(prev_blockstamp, ref_blockstamp)
        assert result == expected_rebase


@pytest.mark.unit
@pytest.mark.parametrize(
    ("blockstamp", "expected_result"),
    [
        (simple_ref_blockstamp(40), 98001157445),
        (simple_ref_blockstamp(20), 77999899300),
    ],
)
def test_get_lido_validators_balance_with_vault_pre_electra(
    abnormal_case,
    mock_get_withdrawal_vault_balance,
    blockstamp,
    expected_result,
):
    lido_validators = abnormal_case.w3.cc.get_validators(blockstamp)[3:6]

    abnormal_case.w3.lido_contracts.accounting_oracle.get_consensus_version = Mock(return_value=2)
    result = abnormal_case._get_lido_validators_balance_with_vault(blockstamp, lido_validators)

    assert result == expected_result


@pytest.mark.unit
@pytest.mark.parametrize(
    ("blockstamp", "expected_result"),
    [
        (simple_ref_blockstamp(50), 98001157445),
        (simple_ref_blockstamp(40), 98001157445),
        (simple_ref_blockstamp(20), 77999899300),
    ],
)
def test_get_lido_validators_balance_with_vault_post_electra(
    abnormal_case,
    mock_get_withdrawal_vault_balance,
    blockstamp,
    expected_result,
):
    lido_validators = abnormal_case.w3.cc.get_validators(blockstamp)[3:6]
    abnormal_case.w3.cc.get_state_view = Mock(
        return_value=Mock(
            pending_deposits=PendingDepositFactory.generate_for_validators(
                lido_validators, slot=0, amount=LIDO_DEPOSIT_AMOUNT
            )
        )
    )

    abnormal_case.w3.lido_contracts.accounting_oracle.get_consensus_version = Mock(return_value=3)
    abnormal_case.w3.cc.get_config_spec = Mock(return_value=Mock(ELECTRA_FORK_EPOCH=blockstamp.ref_epoch))
    result = abnormal_case._get_lido_validators_balance_with_vault(blockstamp, lido_validators)

    assert result == expected_result


@pytest.mark.unit
@pytest.mark.parametrize(
    ("prev_blockstamp", "blockstamp", "expected_result"),
    [
        (simple_ref_blockstamp(0), simple_ref_blockstamp(10), 1 * 10**9),
        (simple_ref_blockstamp(10), simple_ref_blockstamp(20), 0),
        (simple_ref_blockstamp(20), simple_ref_blockstamp(31), "More than one ETHDistributed event found"),
    ],
)
def test_get_withdrawn_from_vault_between(
    abnormal_case, mock_get_eth_distributed_events, prev_blockstamp, blockstamp, expected_result
):
    if isinstance(expected_result, str):
        with pytest.raises(ValueError, match=expected_result):
            abnormal_case._get_withdrawn_from_vault_between_blocks(prev_blockstamp, blockstamp)
    else:
        result = abnormal_case._get_withdrawn_from_vault_between_blocks(prev_blockstamp, blockstamp)
        assert result == expected_result


@pytest.mark.unit
@pytest.mark.parametrize(
    ("curr_validators", "prev_validators", "expected_result"),
    [
        ([], [], 0),
        (simple_validators(0, 9), simple_validators(0, 9), 0),
        (simple_validators(0, 11), simple_validators(0, 9), 2 * 32 * 10**9),
        (
            simple_validators(0, 9),
            simple_validators(0, 10),
            "Validators count diff should be positive or 0. Something went wrong with CL API",
        ),
    ],
)
def test_get_validators_diff_in_gwei(prev_validators, curr_validators, expected_result):
    if isinstance(expected_result, str):
        with pytest.raises(ValueError, match=expected_result):
            AbnormalClRebase.calculate_validators_count_diff_in_gwei(prev_validators, curr_validators)
    else:
        result = AbnormalClRebase.calculate_validators_count_diff_in_gwei(prev_validators, curr_validators)
        assert result == expected_result


@pytest.mark.unit
@pytest.mark.parametrize(
    ("curr_validators", "last_report_validators", "expected_result"),
    [
        ([], [], 0),
        (simple_validators(0, 9), simple_validators(0, 9), 10 * 32 * 10**9),
        (simple_validators(0, 9), simple_validators(0, 9, effective_balance=31 * 10**9), 10 * int(31.5 * 10**9)),
    ],
)
def test_get_mean_effective_balance_sum(curr_validators, last_report_validators, expected_result):
    result = AbnormalClRebase.get_mean_sum_of_effective_balance(
        simple_ref_blockstamp(0), simple_ref_blockstamp(0), curr_validators, last_report_validators
    )

    assert result == expected_result


@pytest.mark.unit
@pytest.mark.parametrize(
    ("distant_slot", "nearest_slot", "ref_slot", "expected_result"),
    [
        (1, 2, 3, None),
        (2, 1, 3, "nearest_slot=1 should be between distant_slot=2 and ref_slot=3 in specific CL rebase calculation"),
        (3, 2, 1, "nearest_slot=2 should be between distant_slot=3 and ref_slot=1 in specific CL rebase calculation"),
        (3, 1, 2, "nearest_slot=1 should be between distant_slot=3 and ref_slot=2 in specific CL rebase calculation"),
    ],
)
def test_validate_slot_distance(distant_slot, nearest_slot, ref_slot, expected_result):
    if expected_result is None:
        assert AbnormalClRebase.validate_slot_distance(distant_slot, nearest_slot, ref_slot) is None
    else:
        with pytest.raises(ValueError, match=expected_result):
            AbnormalClRebase.validate_slot_distance(distant_slot, nearest_slot, ref_slot)


@pytest.mark.unit
@pytest.mark.parametrize(
    ("validators", "expected_balance"),
    [
        ([], 0),
        (simple_validators(0, 9), 10 * 32 * 10**9),
        (
            simple_validators(0, 9, balance=int(31.75 * 10**9), effective_balance=32 * 10**9),
            10 * int(31.75 * 10**9),
        ),
        (simple_validators(0, 9, balance=10**9), 10 * 10**9),
    ],
)
def test_calculate_real_balance(validators, expected_balance):
    total_effective_balance = AbnormalClRebase.calculate_validators_balance_sum(validators)

    assert total_effective_balance == expected_balance


@pytest.mark.unit
@pytest.mark.parametrize(
    ("epoch_passed", "mean_lido", "mean_total", "expected"),
    [
        (0, 32 * 152261 * 10**9, 32 * 517310 * 10**9, 0),
        (1, 32 * 152261 * 10**9, 32 * 517310 * 10**9, 2423640516),
        (225, 32 * 152261 * 10**9, 32 * 517310 * 10**9, 545319116173),
        (450, 32 * 152261 * 10**9, 32 * 517310 * 10**9, 1090638232347),
    ],
)
def test_calculate_normal_cl_rebase(epoch_passed, mean_lido, mean_total, expected):
    bunker_config = BunkerConfig(
        normalized_cl_reward_per_epoch=64,
        normalized_cl_reward_mistake_rate=0.1,
        rebase_check_nearest_epoch_distance=0,
        rebase_check_distant_epoch_distance=0,
    )

    normal_cl_rebase = AbnormalClRebase.calculate_normal_cl_rebase(
        bunker_config,
        mean_total,
        mean_lido,
        epoch_passed,
    )
    assert normal_cl_rebase == expected<|MERGE_RESOLUTION|>--- conflicted
+++ resolved
@@ -2,15 +2,6 @@
 
 import pytest
 
-<<<<<<< HEAD
-from src.constants import FAR_FUTURE_EPOCH, LIDO_DEPOSIT_AMOUNT
-from src.providers.consensus.types import Validator, ValidatorState
-from src.services.bunker_cases.abnormal_cl_rebase import AbnormalClRebase
-from src.services.bunker_cases.types import BunkerConfig
-from src.types import EpochNumber, Gwei, ValidatorIndex
-from tests.factory.no_registry import PendingDepositFactory
-from tests.modules.accounting.bunker.conftest import simple_blockstamp, simple_key, simple_ref_blockstamp
-=======
 from unittest.mock import Mock
 
 from src.constants import FAR_FUTURE_EPOCH, UINT64_MAX
@@ -24,7 +15,6 @@
 from tests.factory.configs import ChainConfigFactory, BunkerConfigFactory
 from tests.factory.no_registry import LidoValidatorFactory
 from tests.modules.accounting.bunker.conftest import simple_ref_blockstamp, simple_key, simple_blockstamp
->>>>>>> 62aa1d68
 
 
 def simple_validators(
@@ -369,18 +359,6 @@
     withdrawn_from_vault,
     expected_rebase,
 ):
-<<<<<<< HEAD
-    abnormal_case.lido_validators = abnormal_case.w3.cc.get_validators(blockstamp)[3:6]
-    abnormal_case.lido_keys = [
-        simple_key('0x03'),
-        simple_key('0x04'),
-        simple_key('0x05'),
-    ]
-    abnormal_case.w3.lido_contracts.accounting_oracle.get_consensus_version = Mock(return_value=2)
-    if isinstance(expected_rebase, str):
-        with pytest.raises(ValueError, match=expected_rebase):
-            abnormal_case._calculate_cl_rebase_between_blocks(prev_blockstamp, blockstamp)
-=======
     prev_blockstamp = ReferenceBlockStampFactory.build(block_number=8)
     ref_blockstamp = ReferenceBlockStampFactory.build(block_number=88)
     abnormal_case = AbnormalClRebase(web3, ChainConfigFactory.build(), BunkerConfigFactory.build())
@@ -404,7 +382,6 @@
     if isinstance(expected_rebase, Exception):
         with pytest.raises(ValueError, match=expected_rebase.args[0]):
             abnormal_case._calculate_cl_rebase_between_blocks(prev_blockstamp, ref_blockstamp)
->>>>>>> 62aa1d68
     else:
         result = abnormal_case._calculate_cl_rebase_between_blocks(prev_blockstamp, ref_blockstamp)
         assert result == expected_rebase
