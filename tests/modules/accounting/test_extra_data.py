import pytest
from hexbytes import HexBytes

from src.modules.accounting.extra_data import ExtraDataService, ExtraData, FormatList
from src.web3py.extensions.lido_validators import NodeOperatorGlobalIndex, LidoValidator


pytestmark = pytest.mark.unit


@pytest.fixture()
def extra_data_service(lido_validators):
    return ExtraDataService()


def node_operator(module_id, node_operator_id) -> NodeOperatorGlobalIndex:
    return module_id, node_operator_id


class TestBuildValidators:
    def test_collect_zero(self, extra_data_service, contracts):
        extra_data = extra_data_service.collect({}, {}, 10, 10)
        assert isinstance(extra_data, ExtraData)
        assert extra_data.format == FormatList.EXTRA_DATA_FORMAT_LIST_EMPTY.value
        assert extra_data.extra_data == b''
        assert extra_data.data_hash == HexBytes('0x0000000000000000000000000000000000000000000000000000000000000000')

    def test_collect_non_zero(self, extra_data_service):
        vals_stuck_non_zero = {
            node_operator(1, 0): 1,
        }
        vals_exited_non_zero = {
            node_operator(1, 0): 2,
        }
        extra_data = extra_data_service.collect(vals_stuck_non_zero, vals_exited_non_zero, 10, 10)
        assert isinstance(extra_data, ExtraData)
        assert extra_data.format == FormatList.EXTRA_DATA_FORMAT_LIST_NON_EMPTY.value
        assert (
            extra_data.extra_data
            == b'\x00\x00\x00\x00\x01\x00\x00\x01\x00\x00\x00\x00\x00\x00\x00\x01\x00\x00\x00\x00\x00\x00\x00\x00\x00\x00\x00\x00\x00\x00\x00\x00\x00\x00\x00\x00\x00\x00\x00\x01\x00\x00\x01\x00\x02\x00\x00\x01\x00\x00\x00\x00\x00\x00\x00\x01\x00\x00\x00\x00\x00\x00\x00\x00\x00\x00\x00\x00\x00\x00\x00\x00\x00\x00\x00\x00\x00\x00\x00\x02'
        )
        assert extra_data.data_hash == HexBytes(
            b"\x1a\xa3\x94\x9dqI\xcb\xd9y\xbf\xabG\x8d\xeb\xb1j\x91\x8b\xce\xd9\xda;!x*aPk\xf5^\x19\xd1"
        )

    def test_payload(self, extra_data_service):
        vals_payload = {
            node_operator(1, 0): 1,
            node_operator(1, 1): 2,
        }
        payload = extra_data_service.build_validators_payloads(vals_payload, 10)
        assert payload[0].module_id == b'\x00\x00\x01'
        assert payload[0].node_ops_count == b'\x00\x00\x00\x00\x00\x00\x00\x02'
        assert payload[0].node_operator_ids == b'\x00\x00\x00\x00\x00\x00\x00\x00\x00\x00\x00\x00\x00\x00\x00\x01'
        assert (
            payload[0].vals_counts
            == b'\x00\x00\x00\x00\x00\x00\x00\x00\x00\x00\x00\x00\x00\x00\x00\x01\x00\x00\x00\x00\x00\x00\x00\x00\x00\x00\x00\x00\x00\x00\x00\x02'
        )

    def test_collect_stuck_vals_in_cap(self, extra_data_service):
        vals_stuck_non_zero = {
            node_operator(1, 0): 1,
            node_operator(1, 1): 1,
        }
        vals_exited_non_zero = {
            node_operator(1, 0): 2,
        }
        extra_data = extra_data_service.collect(vals_stuck_non_zero, vals_exited_non_zero, 1, 2)
        assert isinstance(extra_data, ExtraData)
        assert extra_data.format == FormatList.EXTRA_DATA_FORMAT_LIST_NON_EMPTY.value
        assert (
            extra_data.extra_data
            == b'\x00\x00\x00\x00\x01\x00\x00\x01\x00\x00\x00\x00\x00\x00\x00\x02\x00\x00\x00\x00\x00\x00\x00\x00\x00\x00\x00\x00\x00\x00\x00\x01\x00\x00\x00\x00\x00\x00\x00\x00\x00\x00\x00\x00\x00\x00\x00\x01\x00\x00\x00\x00\x00\x00\x00\x00\x00\x00\x00\x00\x00\x00\x00\x01'
        )
        assert extra_data.data_hash == HexBytes(
            b'\xc7\x98\xd9\xa9\xe1A\xfe\x19\xc6"\xa0\xa0\xa3\x89N\xe3r\xfc\xff\xe6L\x08+K\x9doa\xabF\xc3\x0cs'
        )

        # |  3 bytes  | 2 bytes  | 3 bytes  |   8 bytes    |  nodeOpsCount * 8 bytes  |  nodeOpsCount * 16 bytes  |
        # | itemIndex | itemType | moduleId | nodeOpsCount |      nodeOperatorIds     |   stuckOrExitedValsCount  |
        # Expecting only one module with two no
        item_length = 3 + 2 + 3 + 8
        no_payload_length = 8 + 16
        # Expecting one module
        assert len(extra_data.extra_data) == item_length + no_payload_length * 2
        # Expecting two modules
        extra_data = extra_data_service.collect(vals_stuck_non_zero, vals_exited_non_zero, 2, 2)
        assert len(extra_data.extra_data) == item_length + no_payload_length * 2 + item_length + no_payload_length

    def test_order(self, extra_data_service, monkeypatch):
        vals_order = {
            node_operator(2, 0): 1,
            node_operator(2, 1): 1,
            node_operator(1, 3): 1,
            node_operator(2, 2): 1,
            node_operator(3, 4): 1,
            node_operator(3, 5): 1,
        }

        payloads = extra_data_service.build_validators_payloads(vals_order, 4)
        assert len(payloads) == 3
        assert payloads[0].module_id == b'\x00\x00\x01'
        assert payloads[1].module_id == b'\x00\x00\x02'
        assert payloads[2].module_id == b'\x00\x00\x03'

        assert payloads[0].node_operator_ids == b'\x00\x00\x00\x00\x00\x00\x00\x03'
<<<<<<< HEAD
        assert payloads[1].node_operator_ids == b'\x00\x00\x00\x00\x00\x00\x00\x00\x00\x00\x00\x00\x00\x00\x00\x01\x00\x00\x00\x00\x00\x00\x00\x02'
=======
        assert (
            payloads[1].node_operator_ids
            == b'\x00\x00\x00\x00\x00\x00\x00\x00\x00\x00\x00\x00\x00\x00\x00\x01\x00\x00\x00\x00\x00\x00\x00\x02'
        )
>>>>>>> 0ecd8649

    def test_max_items_count(self, extra_data_service):
        """
        nodeOpsCount must not be greater than maxAccountingExtraDataListItemsCount specified
        in OracleReportSanityChecker contract. If a staking module has more node operators
        with total stuck validators counts changed compared to the staking module smart contract
        storage (as observed at the reference slot), reporting for that module should be split
        into multiple items.
        """
        vals_max_items_count = {
            node_operator(1, 0): 1,
            node_operator(1, 1): 1,
            node_operator(1, 2): 1,
        }

        payloads = extra_data_service.build_validators_payloads(vals_max_items_count, 3)
        assert payloads[0].node_ops_count == b'\x00\x00\x00\x00\x00\x00\x00\x03'
        payloads = extra_data_service.build_validators_payloads(vals_max_items_count, 2)
        assert payloads[0].node_ops_count == b'\x00\x00\x00\x00\x00\x00\x00\x02'
        payloads = extra_data_service.build_validators_payloads(vals_max_items_count, 1)
        assert payloads[0].node_ops_count == b'\x00\x00\x00\x00\x00\x00\x00\x01'
        payloads = extra_data_service.build_validators_payloads(vals_max_items_count, 0)
        assert payloads[0].node_ops_count == b'\x00\x00\x00\x00\x00\x00\x00\x00'

    def test_stuck_exited_validators_count_non_zero(self, extra_data_service):
        vals_stuck = {
            node_operator(1, 0): 1,
            node_operator(1, 1): 1,
        }
        vals_exited = {
            node_operator(1, 0): 2,
            node_operator(1, 1): 2,
            node_operator(1, 2): 1,
        }
<<<<<<< HEAD
        stuck_validators_payload = extra_data_service.build_validators_payloads(vals_stuck, 10)
        exited_validators_payload = extra_data_service.build_validators_payloads(vals_exited, 10)
        extra_data = extra_data_service.build_extra_data(stuck_validators_payload, exited_validators_payload, 10)
        assert extra_data[0].item_payload.vals_counts == b'\x00\x00\x00\x00\x00\x00\x00\x00\x00\x00\x00\x00\x00\x00\x00\x01\x00\x00\x00\x00\x00\x00\x00\x00\x00\x00\x00\x00\x00\x00\x00\x01'
        assert extra_data[1].item_payload.vals_counts == b'\x00\x00\x00\x00\x00\x00\x00\x00\x00\x00\x00\x00\x00\x00\x00\x02\x00\x00\x00\x00\x00\x00\x00\x00\x00\x00\x00\x00\x00\x00\x00\x02\x00\x00\x00\x00\x00\x00\x00\x00\x00\x00\x00\x00\x00\x00\x00\x01'
=======
        stuck_validators_payload, stuck_validators_payload_size_limit = extra_data_service.build_validators_payloads(
            vals_stuck, 10, 10
        )
        exited_validators_payload, exited_validators_payload_size_limit = extra_data_service.build_validators_payloads(
            vals_exited, 10, 10
        )
        extra_data = extra_data_service.build_extra_data(stuck_validators_payload, exited_validators_payload)
        assert (
            extra_data[0].item_payload.vals_counts
            == b'\x00\x00\x00\x00\x00\x00\x00\x00\x00\x00\x00\x00\x00\x00\x00\x01\x00\x00\x00\x00\x00\x00\x00\x00\x00\x00\x00\x00\x00\x00\x00\x01'
        )
        assert (
            extra_data[1].item_payload.vals_counts
            == b'\x00\x00\x00\x00\x00\x00\x00\x00\x00\x00\x00\x00\x00\x00\x00\x02\x00\x00\x00\x00\x00\x00\x00\x00\x00\x00\x00\x00\x00\x00\x00\x02\x00\x00\x00\x00\x00\x00\x00\x00\x00\x00\x00\x00\x00\x00\x00\x01'
        )
>>>>>>> 0ecd8649

    def test_stuck_exited_validators_count_is_empty(self, extra_data_service):
        vals_stuck_empty = {}
        vals_exited_empty = {}

<<<<<<< HEAD
        stuck_validators_payload = extra_data_service.build_validators_payloads(vals_stuck_empty, 10)
        exited_validators_payload = extra_data_service.build_validators_payloads(vals_exited_empty, 10)
        extra_data = extra_data_service.build_extra_data(stuck_validators_payload, exited_validators_payload, 10)
=======
        stuck_validators_payload, stuck_validators_payload_size_limit = extra_data_service.build_validators_payloads(
            vals_stuck_empty, 10, 10
        )
        exited_validators_payload, exited_validators_payload_size_limit = extra_data_service.build_validators_payloads(
            vals_exited_empty, 10, 10
        )
        extra_data = extra_data_service.build_extra_data(stuck_validators_payload, exited_validators_payload)
>>>>>>> 0ecd8649
        assert extra_data == []

    def test_payload_sorting(self, extra_data_service):
        """
        Items should be sorted ascendingly by the (itemType, ...itemSortingKey) compound key
        where `itemSortingKey` calculation depends on the item's type (see below).
        Item sorting key is a compound key consisting of the module id and the first reported
        node operator's id: itemSortingKey = (moduleId, nodeOperatorIds[0:8])
        """
        vals_correct_order = {
            node_operator(1, 0): 1,
            node_operator(1, 1): 1,
            node_operator(2, 0): 1,
            node_operator(3, 0): 1,
            node_operator(3, 1): 1,
        }

<<<<<<< HEAD
        payloads = extra_data_service.build_validators_payloads(vals_correct_order, 10)
        self._check_payloads(payloads)
=======
        payloads, payload_size_limit = extra_data_service.build_validators_payloads(vals_correct_order, 10, 10)
        assert payloads[0].module_id == b'\x00\x00\x01'
        assert payloads[0].node_operator_ids == b'\x00\x00\x00\x00\x00\x00\x00\x00\x00\x00\x00\x00\x00\x00\x00\x01'
        assert payloads[1].module_id == b'\x00\x00\x02'
        assert payloads[1].node_operator_ids == b'\x00\x00\x00\x00\x00\x00\x00\x00'
        assert payloads[2].module_id == b'\x00\x00\x03'
        assert payloads[2].node_operator_ids == b'\x00\x00\x00\x00\x00\x00\x00\x00\x00\x00\x00\x00\x00\x00\x00\x01'
>>>>>>> 0ecd8649

        vals_incorrect_order = {
            node_operator(3, 0): 1,
            node_operator(1, 1): 1,
            node_operator(2, 0): 1,
            node_operator(1, 0): 1,
            node_operator(3, 1): 1,
        }

        payloads = extra_data_service.build_validators_payloads(vals_incorrect_order, 10)
        self._check_payloads(payloads)

    @staticmethod
    def _check_payloads(payloads):
        assert payloads[0].module_id == b'\x00\x00\x01'
        assert payloads[0].node_operator_ids == b'\x00\x00\x00\x00\x00\x00\x00\x00\x00\x00\x00\x00\x00\x00\x00\x01'
        assert payloads[1].module_id == b'\x00\x00\x02'
        assert payloads[1].node_operator_ids == b'\x00\x00\x00\x00\x00\x00\x00\x00'
        assert payloads[2].module_id == b'\x00\x00\x03'
        assert payloads[2].node_operator_ids == b'\x00\x00\x00\x00\x00\x00\x00\x00\x00\x00\x00\x00\x00\x00\x00\x01'<|MERGE_RESOLUTION|>--- conflicted
+++ resolved
@@ -104,14 +104,7 @@
         assert payloads[2].module_id == b'\x00\x00\x03'
 
         assert payloads[0].node_operator_ids == b'\x00\x00\x00\x00\x00\x00\x00\x03'
-<<<<<<< HEAD
         assert payloads[1].node_operator_ids == b'\x00\x00\x00\x00\x00\x00\x00\x00\x00\x00\x00\x00\x00\x00\x00\x01\x00\x00\x00\x00\x00\x00\x00\x02'
-=======
-        assert (
-            payloads[1].node_operator_ids
-            == b'\x00\x00\x00\x00\x00\x00\x00\x00\x00\x00\x00\x00\x00\x00\x00\x01\x00\x00\x00\x00\x00\x00\x00\x02'
-        )
->>>>>>> 0ecd8649
 
     def test_max_items_count(self, extra_data_service):
         """
@@ -146,47 +139,19 @@
             node_operator(1, 1): 2,
             node_operator(1, 2): 1,
         }
-<<<<<<< HEAD
         stuck_validators_payload = extra_data_service.build_validators_payloads(vals_stuck, 10)
         exited_validators_payload = extra_data_service.build_validators_payloads(vals_exited, 10)
         extra_data = extra_data_service.build_extra_data(stuck_validators_payload, exited_validators_payload, 10)
         assert extra_data[0].item_payload.vals_counts == b'\x00\x00\x00\x00\x00\x00\x00\x00\x00\x00\x00\x00\x00\x00\x00\x01\x00\x00\x00\x00\x00\x00\x00\x00\x00\x00\x00\x00\x00\x00\x00\x01'
         assert extra_data[1].item_payload.vals_counts == b'\x00\x00\x00\x00\x00\x00\x00\x00\x00\x00\x00\x00\x00\x00\x00\x02\x00\x00\x00\x00\x00\x00\x00\x00\x00\x00\x00\x00\x00\x00\x00\x02\x00\x00\x00\x00\x00\x00\x00\x00\x00\x00\x00\x00\x00\x00\x00\x01'
-=======
-        stuck_validators_payload, stuck_validators_payload_size_limit = extra_data_service.build_validators_payloads(
-            vals_stuck, 10, 10
-        )
-        exited_validators_payload, exited_validators_payload_size_limit = extra_data_service.build_validators_payloads(
-            vals_exited, 10, 10
-        )
-        extra_data = extra_data_service.build_extra_data(stuck_validators_payload, exited_validators_payload)
-        assert (
-            extra_data[0].item_payload.vals_counts
-            == b'\x00\x00\x00\x00\x00\x00\x00\x00\x00\x00\x00\x00\x00\x00\x00\x01\x00\x00\x00\x00\x00\x00\x00\x00\x00\x00\x00\x00\x00\x00\x00\x01'
-        )
-        assert (
-            extra_data[1].item_payload.vals_counts
-            == b'\x00\x00\x00\x00\x00\x00\x00\x00\x00\x00\x00\x00\x00\x00\x00\x02\x00\x00\x00\x00\x00\x00\x00\x00\x00\x00\x00\x00\x00\x00\x00\x02\x00\x00\x00\x00\x00\x00\x00\x00\x00\x00\x00\x00\x00\x00\x00\x01'
-        )
->>>>>>> 0ecd8649
 
     def test_stuck_exited_validators_count_is_empty(self, extra_data_service):
         vals_stuck_empty = {}
         vals_exited_empty = {}
 
-<<<<<<< HEAD
         stuck_validators_payload = extra_data_service.build_validators_payloads(vals_stuck_empty, 10)
         exited_validators_payload = extra_data_service.build_validators_payloads(vals_exited_empty, 10)
         extra_data = extra_data_service.build_extra_data(stuck_validators_payload, exited_validators_payload, 10)
-=======
-        stuck_validators_payload, stuck_validators_payload_size_limit = extra_data_service.build_validators_payloads(
-            vals_stuck_empty, 10, 10
-        )
-        exited_validators_payload, exited_validators_payload_size_limit = extra_data_service.build_validators_payloads(
-            vals_exited_empty, 10, 10
-        )
-        extra_data = extra_data_service.build_extra_data(stuck_validators_payload, exited_validators_payload)
->>>>>>> 0ecd8649
         assert extra_data == []
 
     def test_payload_sorting(self, extra_data_service):
@@ -204,18 +169,8 @@
             node_operator(3, 1): 1,
         }
 
-<<<<<<< HEAD
         payloads = extra_data_service.build_validators_payloads(vals_correct_order, 10)
         self._check_payloads(payloads)
-=======
-        payloads, payload_size_limit = extra_data_service.build_validators_payloads(vals_correct_order, 10, 10)
-        assert payloads[0].module_id == b'\x00\x00\x01'
-        assert payloads[0].node_operator_ids == b'\x00\x00\x00\x00\x00\x00\x00\x00\x00\x00\x00\x00\x00\x00\x00\x01'
-        assert payloads[1].module_id == b'\x00\x00\x02'
-        assert payloads[1].node_operator_ids == b'\x00\x00\x00\x00\x00\x00\x00\x00'
-        assert payloads[2].module_id == b'\x00\x00\x03'
-        assert payloads[2].node_operator_ids == b'\x00\x00\x00\x00\x00\x00\x00\x00\x00\x00\x00\x00\x00\x00\x00\x01'
->>>>>>> 0ecd8649
 
         vals_incorrect_order = {
             node_operator(3, 0): 1,
